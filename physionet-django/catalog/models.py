from __future__ import unicode_literals
from django.db import models
from users.models import User
from ckeditor.fields import RichTextField

# Generic keywords for tagging projects and pages
class Keyword(models.Model):
    word = models.CharField(max_length=50, unique=True)

    def __str__(self):
        return self.word

# A published paper
class Reference(models.Model):
    title = models.CharField(max_length=100, unique=True)
    link = models.CharField(max_length=100, unique=True)


class License(models.Model):
    name = models.CharField(max_length=50, unique=True)
    content = models.TextField()
    def __str__(self):
        return self.name

# Generic contributor
class Contributor(models.Model):
    name = models.CharField(max_length=100)
    institution = models.CharField(max_length=100)

# Generic contact person
class Contact(models.Model):
    name = models.CharField(max_length=100)
    email = models.EmailField()
    institution = models.CharField(max_length=100)

class Link(models.Model):
    description = models.CharField(max_length=100)
    url = models.CharField(max_length=150)


# Inherited by all - pnw projects, pb databases, ptoolkits, plibraries
class BaseProject(models.Model):

    # The full name of the project
    name = models.CharField(max_length=100, unique=True)
    # The url or directory slug
    slug = models.SlugField(max_length=50, unique=True)
    # The date the project was published
    publishdate = models.DateField(blank=True)

    # The license for the content. # Will use this when filled in: default=License.objects.get(name='GPL3')
    license = models.ForeignKey('catalog.License', default=None, related_name="%(app_label)s_%(class)s",)
    
    # Any keywords tagged by the user
    keywords = models.ManyToManyField('catalog.Keyword', related_name="%(app_label)s_%(class)s", blank=True)

    # An overview description. To be shown in index lists and news, not the page itself.
    overview = models.CharField(max_length=1500)
    # People who own/contribute the content
    contributors = models.ManyToManyField('catalog.Contributor', related_name="%(app_label)s_%(class)s", blank=True)

    contacts = models.ManyToManyField('catalog.Contact', related_name="%(app_label)s_%(class)s", blank=True)

    # references = models.ManyToManyField('Reference')
    # additional_references
    
    # Links to other pages 
    associated_pages = models.ManyToManyField('catalog.Link', related_name="%(app_label)s_%(class)s", blank=True)
    # Acknowledgements
    acknowledgements = models.TextField(blank=True)

<<<<<<< HEAD
    associated_files = models.ManyToManyField('catalog.BaseFile', related_name="%(app_label)s_%(class)s", blank=True)

=======

    #files = models.ManyToManyField('catalog.File', related_name="%(app_label)s_%(class)s")

    def __str__(self):
        return self.name
        
>>>>>>> f457520f
    class Meta:
        abstract = True

def user_directory_path(self, filename):
    return 'media/projects/%s/%s' % (self.id, filename) 

class BaseFile(models.Model):
    id   = models.AutoField(primary_key = True, unique = True, editable = False,)
    name = models.CharField(max_length = 80)  
    file = models.FileField(upload_to = user_directory_path, default = '', blank = True, null = True)  
    size = models.CharField(max_length = 6, default = '',blank = True, null = True)  
    extension = models.CharField(max_length = 10, default = '',blank = True, null = True)  
    



# Inherited by published content - databases, toolkits, and documentation
class BasePublishedProject(models.Model):

    DOI = models.CharField(max_length=100, unique=True)
    version = models.CharField(max_length=50)

    # Who can access the main page and the files. 0 = protected, 1 = open.
    accesspolicy = models.SmallIntegerField(default=1)
    # Users who control access to the project for protected projects
    authorizers = models.ManyToManyField(User, related_name="%(app_label)s_%(class)s_authorizer")
    # Users who have access to the project for protected projects
    members = models.ManyToManyField(User, related_name="%(app_label)s_%(class)s_member")
    # The data usage agreement
    DUA = RichTextField(default=None)
    
    # The pnw project this published project came from
    originproject = models.ForeignKey('physionetworks.Project', related_name="%(app_label)s_%(class)s", blank=True)

    # The number of visits
    visits = models.IntegerField(default=0)
    # The volume of downloads
    downloads = models.IntegerField(default=0)

    class Meta:
        abstract = True


# Extra models for specific project types
class ProjectDatabase(models.Model):
    # A description of the data collection
    collection = models.TextField(default='', blank=True, null=True)
    # Describing the names and layout of files
<<<<<<< HEAD
    filedescription = models.TextField(default='', blank=True, null=True)
=======
    filedescription = models.TextField()
    datatypes = models.ManyToManyField('physiobank.DataType', related_name="%(app_label)s_%(class)s")
>>>>>>> f457520f


class ProjectToolkit(models.Model):
    # Programming languages used
    languages = models.ManyToManyField('physiotoolkit.Language', related_name="%(app_label)s_%(class)s")
    # Usage instructions
    usage = models.TextField(default = '',blank = True, null = True)
    # Platforms tested
    testedplatforms = models.TextField(default = '',blank = True, null = True)


#class ProjectGuide(models.Model):<|MERGE_RESOLUTION|>--- conflicted
+++ resolved
@@ -69,17 +69,11 @@
     # Acknowledgements
     acknowledgements = models.TextField(blank=True)
 
-<<<<<<< HEAD
     associated_files = models.ManyToManyField('catalog.BaseFile', related_name="%(app_label)s_%(class)s", blank=True)
-
-=======
-
-    #files = models.ManyToManyField('catalog.File', related_name="%(app_label)s_%(class)s")
 
     def __str__(self):
         return self.name
         
->>>>>>> f457520f
     class Meta:
         abstract = True
 
@@ -127,13 +121,12 @@
 class ProjectDatabase(models.Model):
     # A description of the data collection
     collection = models.TextField(default='', blank=True, null=True)
+    
     # Describing the names and layout of files
-<<<<<<< HEAD
     filedescription = models.TextField(default='', blank=True, null=True)
-=======
-    filedescription = models.TextField()
+
     datatypes = models.ManyToManyField('physiobank.DataType', related_name="%(app_label)s_%(class)s")
->>>>>>> f457520f
+
 
 
 class ProjectToolkit(models.Model):
