"""
Module for generating notifications
"""
from email.utils import formataddr
from functools import cache
from urllib import parse

from django.conf import settings
from django.contrib.sites.shortcuts import get_current_site
from django.core.mail import EmailMessage, mail_admins, send_mail
from django.template import defaultfilters, loader
from django.utils import timezone
from django.urls import reverse

import project.models
import user.models

RESPONSE_ACTIONS = {0:'rejected', 1:'accepted'}


def mailto_url(*recipients, **params):
    """
    Generate a 'mailto:' URL.

    The recipient address(es) are specified as positional arguments.
    Additional header fields (such as 'subject') and the special
    pseudo-header 'body' may be specified as keyword arguments.

    Note that RFC 6068 requires each recipient to be a simple address
    ("root@example.org"), while the older RFC 2368 permits the full
    RFC 822 mailbox syntax ("Root <root@example.org>").  Many, but not
    all, clients will accept the latter syntax.

    >>> mailto_url('alice@example.com', 'bob@example.com')
    'mailto:alice@example.com,bob@example.com'

    >>> mailto_url('fred&wilma@example.org', subject='Hello world')
    'mailto:fred%26wilma@example.org?subject=Hello%20world'
    """
    encoded_addrs = (parse.quote(addr, safe='@') for addr in recipients)
    url = 'mailto:' + ','.join(encoded_addrs)
    if params:
        url += '?' + parse.urlencode(params, quote_via=parse.quote)
    return url


# ---------- Project App ---------- #

def get_url_prefix(request, bulk_download=False):
    """
    Return a URL protocol and host, such as 'https://example.com'.

    django.contrib.sites.shortcuts is used to look up a "canonical"
    hostname, if one is defined.

    If bulk_download is true, settings.BULK_DOWNLOAD_HOSTNAME (if
    defined) is used instead.
    """
    if bulk_download and settings.BULK_DOWNLOAD_HOSTNAME:
        hostname = settings.BULK_DOWNLOAD_HOSTNAME
    else:
        site = get_current_site(request)
        hostname = site.domain
    if request and not request.is_secure():
        return 'http://' + hostname
    else:
        return 'https://' + hostname

def email_project_info(project):
    """
    Header for the email. e.g. Project ID, Project title, Submitting Author.
    """
    header = ("Project title: {}\n"
        "Submission ID: {}\n"
        "Submitting author: {}"
        ).format(project.title, project.slug, project.submitting_author())

    return header

def email_footer():
    """
    Footer for the email. e.g. for privacy policy, link to update profile, etc.
    """
    footer = ""

    return footer

def invitation_notify(request, invite_author_form, target_email):
    """
    Notify someone when they are invited to author a project
    """
    inviter = invite_author_form.inviter
    project = invite_author_form.project
    subject = 'Invitation to author project: {}'.format(project.title)
    email_context = {
        'inviter_name': inviter.get_full_name(),
        'inviter_email': inviter.email,
        'project': project,
        'domain': get_current_site(request),
        'url_prefix': get_url_prefix(request),
        'signature': settings.EMAIL_SIGNATURE,
        'project_info': email_project_info(project),
        'footer': email_footer(),
        'SITE_NAME': settings.SITE_NAME,
        'target_email': target_email,
        'sso_enabled': settings.ENABLE_SSO,
    }

    body = loader.render_to_string('notification/email/invite_author.html',
                                    email_context)

    send_mail(subject, body, settings.DEFAULT_FROM_EMAIL,
                  [target_email], fail_silently=False)

def invitation_response_notify(invitation, affected_emails):
    """
    Notify the submitting author when an invitation to join a project
    is processed.
    """
    response = RESPONSE_ACTIONS[invitation.response]
    project = invitation.project

    subject = 'Authorship invitation {} for project: {}'.format(response,
                                                                project.title)
    email, name = project.author_contact_info(only_submitting=True)
    email_context = {
        'name': name,
        'project': project,
        'response': response,
        'signature': settings.EMAIL_SIGNATURE,
        'project_info': email_project_info(project),
        'footer': email_footer(),
        'SITE_NAME': settings.SITE_NAME,
    }

    # Send an email for each email belonging to the accepting user
    for author_email in affected_emails:
        email_context['author_email'] = author_email
        body = loader.render_to_string(
            'notification/email/author_response.html', email_context)

        send_mail(subject, body, settings.DEFAULT_FROM_EMAIL,
                  [email], fail_silently=False)

def submit_notify(project):
    """
    Notify authors when a project is submitted
    """
    subject = 'Submission of project: {}'.format(project.title)
    email_context = {
        'project': project,
        'signature': settings.EMAIL_SIGNATURE,
        'project_info': email_project_info(project),
        'footer': email_footer(),
        'SITE_NAME': settings.SITE_NAME,
    }

    for email, name in project.author_contact_info():
        email_context['name'] = name
        body = loader.render_to_string(
            'notification/email/submit_notify.html', email_context)

        send_mail(subject, body, settings.DEFAULT_FROM_EMAIL,
                  [email], fail_silently=False)

    # notify editorial team
    if project.core_project.publishedprojects.exists():
        subject = 'A new version has been submitted: {0}'.format(project.title)
    else:
        subject = 'A new project has been submitted: {0}'.format(project.title)
    email_context['name'] = "Colleague"
    body = loader.render_to_string(
        'notification/email/submit_notify_team.html', email_context)

    send_mail(subject, body, settings.DEFAULT_FROM_EMAIL,
          [settings.CONTACT_EMAIL], fail_silently=False)


def resubmit_notify(project, comments):
    """
    Notify authors and the editor when a project is resubmitted
    """
    subject = 'Resubmission of project: {}'.format(project.title)
    email_context = {
        'project': project,
        'signature': settings.EMAIL_SIGNATURE,
        'project_info': email_project_info(project),
        'footer': email_footer(),
        'SITE_NAME': settings.SITE_NAME,
    }

    for email, name in project.author_contact_info():
        email_context['name'] = name
        body = loader.render_to_string(
            'notification/email/resubmit_notify.html', email_context)

        send_mail(subject, body, settings.DEFAULT_FROM_EMAIL,
                          [email], fail_silently=False)

    # notify editorial team
    email_context['name'] = project.editor.get_full_name()
    email_context['author_comments'] = comments
    body = loader.render_to_string(
        'notification/email/resubmit_notify_editor.html', email_context)

    send_mail(subject, body, settings.DEFAULT_FROM_EMAIL,
              [project.editor.email], fail_silently=False)

# ---------- Console App ---------- #


@cache
def example_credentialed_access_project():
    return project.models.PublishedProject.objects.filter(
        access_policy=project.models.AccessPolicy.CREDENTIALED,
        is_latest_version=True,
    ).first()


def assign_editor_notify(project):
    """
    Notify authors when an editor is assigned
    """
    subject = 'Editor assigned to submission of project: {0}'.format(
        project.title)

    for email, name in project.author_contact_info():
        body = loader.render_to_string(
            'notification/email/assign_editor_notify.html', {
                'name': name,
                'project': project,
                'editor': project.editor,
                'signature': settings.EMAIL_SIGNATURE,
                'project_info': email_project_info(project),
                'footer': email_footer(),
                'SITE_NAME': settings.SITE_NAME,
            })

        send_mail(subject, body, settings.DEFAULT_FROM_EMAIL,
                  [email], fail_silently=False)


def editor_notify_new_project(project, assigner, reassigned=False):
    """
    Notify authors when an editor is assigned
    """
    subject = 'Assigned new project to review as editor ({0})'.format(
        project.title)

    body = loader.render_to_string(
        'notification/email/editor_notify_new_project.html', {
            'project': project,
            'editor': project.editor.get_full_name(),
            'signature': settings.EMAIL_SIGNATURE,
            'user': assigner.get_full_name(),
            'project_info': email_project_info(project),
            'footer': email_footer(),
            'SITE_NAME': settings.SITE_NAME,
        })
    if reassigned:
        send_mail(subject, body, settings.DEFAULT_FROM_EMAIL,
                  [project.editor.email, assigner.email], fail_silently=False)
    else:
        send_mail(subject, body, settings.DEFAULT_FROM_EMAIL,
                  [project.editor.email], fail_silently=False)


def edit_decision_notify(request, project, edit_log, reminder=False):
    """
    Notify authors when an editor makes a decision
    """
    # Reject
    if edit_log.decision == 0:
        subject = 'Submission rejected for project {}'.format(project.title)
        template = 'notification/email/reject_submission_notify.html'
    # Resubmit with revisions
    elif edit_log.decision == 1:
        subject = 'Revisions requested for project {}'.format(project.title)
        template = 'notification/email/revise_submission_notify.html'
    # Accept
    else:
        subject = 'Submission accepted for project: {}'.format(project.title)
        template = 'notification/email/accept_submission_notify.html'
    # Prepend reminder to the subject if needed
    if reminder:
        subject = "Reminder - {}".format(subject)
        author_list = [project.author_contact_info(only_submitting=True)]
    else:
        author_list = project.author_contact_info()

    for email, name in author_list:
        body = loader.render_to_string(template, {
            'name': name,
            'project': project,
            'edit_log': edit_log,
            'domain': get_current_site(request),
            'url_prefix': get_url_prefix(request),
            'signature': settings.EMAIL_SIGNATURE,
            'project_info': email_project_info(project),
            'footer': email_footer(), 'SITE_NAME': settings.SITE_NAME
        })

        send_mail(subject, body, settings.DEFAULT_FROM_EMAIL,
                  [email], fail_silently=False)


def copyedit_complete_notify(request, project, copyedit_log, reminder=False):
    """
    Notify authors when the editor has finished copyediting
    """
    subject = 'Your approval needed to publish: {0}'.format(project.title)
    # Prepend reminder to the subject if needed
    if reminder:
        subject = "Reminder - {}".format(subject)

    for person in project.author_list():
        if not person.approval_datetime:
            body = loader.render_to_string(
                'notification/email/copyedit_complete_notify.html', {
                    'name': person.get_full_name(),
                    'project': project,
                    'copyedit_log': copyedit_log,
                    'domain': get_current_site(request),
                    'url_prefix': get_url_prefix(request),
                    'signature': settings.EMAIL_SIGNATURE,
                    'project_info': email_project_info(project),
                    'footer': email_footer(),
                    'SITE_NAME': settings.SITE_NAME,
                })
            send_mail(subject, body, settings.DEFAULT_FROM_EMAIL,
                      [person.user.email], fail_silently=False)


def reopen_copyedit_notify(request, project):
    """
    Notify authors when an editor reopens a project for copyediting
    """
    subject = 'Project reopened for copyediting: {0}'.format(project.title)

    for email, name in project.author_contact_info():
        body = loader.render_to_string(
            'notification/email/reopen_copyedit_notify.html', {
                'name': name,
                'project': project,
                'domain': get_current_site(request),
                'url_prefix': get_url_prefix(request),
                'signature': settings.EMAIL_SIGNATURE,
                'project_info': email_project_info(project),
                'footer': email_footer(),
                'SITE_NAME': settings.SITE_NAME,
            })

        send_mail(subject, body, settings.DEFAULT_FROM_EMAIL,
                  [email], fail_silently=False)


def authors_approved_notify(request, project):
    """
    Notify ...
    """
    subject = 'All authors approved publication of project: {0}'.format(
        project.title)

    for email, name in project.author_contact_info():
        body = loader.render_to_string(
            'notification/email/authors_approved_notify.html', {
                'name': name,
                'project': project,
                'domain': get_current_site(request),
                'url_prefix': get_url_prefix(request),
                'signature': settings.EMAIL_SIGNATURE,
                'project_info': email_project_info(project),
                'footer': email_footer(),
                'SITE_NAME': settings.SITE_NAME,
            })

        send_mail(subject, body, settings.DEFAULT_FROM_EMAIL,
                  [email], fail_silently=False)


def publish_notify(request, published_project):
    """
    Notify authors and administrators when a project is published
    """
    subject = 'Your project has been published: {0}'.format(
        published_project.title)

    content = {
        'published_project': published_project,
        'domain': get_current_site(request),
        'url_prefix': get_url_prefix(request),
        'signature': settings.EMAIL_SIGNATURE,
        'project_info': email_project_info(published_project),
        'footer': email_footer(),
        'SITE_NAME': settings.SITE_NAME,
    }

    for email, name in published_project.author_contact_info():
        content['name'] = name
        body = loader.render_to_string(
            'notification/email/publish_notify.html', content)
        send_mail(subject, body, settings.DEFAULT_FROM_EMAIL,
                  [email], fail_silently=False)

    subject = 'A new project has been published: {0}'.format(
        published_project.title)
    content['name'] = "Colleague"
    body = loader.render_to_string(
        'notification/email/publish_notify_team.html', content)

    send_mail(subject, body, settings.DEFAULT_FROM_EMAIL,
          [settings.CONTACT_EMAIL], fail_silently=False)


def storage_request_notify(request, project):
    """
    Notify administrators when a storage request is received
    """
    subject = 'Storage request received: {0}'.format(
        project.title)

    content = {'project': project,
               'domain': get_current_site(request),
               'url_prefix': get_url_prefix(request),
               'signature': settings.EMAIL_SIGNATURE,
               'project_info': email_project_info(project),
               'footer': email_footer(), 'SITE_NAME': settings.SITE_NAME}

    content['name'] = "Colleague"
    body = loader.render_to_string(
        'notification/email/storage_request_notify_team.html', content)

    send_mail(subject, body, settings.DEFAULT_FROM_EMAIL,
              [settings.CONTACT_EMAIL], fail_silently=False)


def storage_response_notify(storage_request):
    """
    Notify submitting author when storage request is processed
    """
    project = storage_request.project
    response = RESPONSE_ACTIONS[storage_request.response]
    subject = 'Storage request {0} for project: {1}'.format(response,
        project.title)
    email, name = project.author_contact_info(only_submitting=True)
    body = loader.render_to_string(
        'notification/email/storage_response_notify.html', {
            'name': name,
            'project': project,
            'response': response,
            'allowance': storage_request.request_allowance,
            'response_message': storage_request.response_message,
            'signature': settings.EMAIL_SIGNATURE,
            'project_info': email_project_info(project),
            'footer': email_footer(), 'SITE_NAME': settings.SITE_NAME
        })

    send_mail(subject, body, settings.DEFAULT_FROM_EMAIL,
              [email], fail_silently=False)


def contact_applicant(request, application, comments):
    """
    Request applicant feedback regarding their credentialing application
    """
    applicant_name = ' '.join([application.first_names, application.last_name])
    subject = f'Feedback regarding your {settings.SITE_NAME} credentialing application'
    respond_email = settings.CREDENTIAL_EMAIL
    body = loader.render_to_string(
        'notification/email/contact_applicant.html', {
            'application': application,
            'applicant_name': applicant_name,
            'comments': comments,
            'url_prefix': get_url_prefix(request),
            'signature': settings.EMAIL_SIGNATURE
        })

    send_mail(subject, body, respond_email, [application.user.email],
              fail_silently=False)


def contact_reference(request, application, send=True, wordwrap=True,
                      subject="", body=""):
    """
    Request verification from a credentialing applicant's reference.

    Args:
        application : CredentialApplication object.
        send : If True, send the email.
        wordwrap : If True, wraps body at 70 characters.
        subject : Subject line.
        body : Body text.

    Returns:
        dict : email name, subject, body
    """
    applicant_name = ' '.join([application.first_names, application.last_name])

    if not subject:
        subject = 'Reference requested for {}'.format(
            applicant_name)
    if not body:
        body = loader.render_to_string(
            'notification/email/contact_reference.html', {
                'application': application,
                'applicant_name': applicant_name,
                'domain': get_current_site(request),
                'url_prefix': get_url_prefix(request),
                'signature': settings.EMAIL_SIGNATURE,
                'footer': email_footer(), 'SITE_NAME': settings.SITE_NAME
            })

    if wordwrap:
        body = defaultfilters.wordwrap(body, 70)

    if send:
        send_mail(subject, body, settings.CREDENTIAL_EMAIL,
                  [application.reference_email], fail_silently=False)

    return {"subject": subject, "body": body}


def contact_supervisor(request, application):
    """
    Request verification from a credentialing applicant's reference
    """
    applicant_name = ' '.join([application.first_names, application.last_name])
    subject = 'Please verify {} for {} credentialing'.format(
        applicant_name, settings.SITE_NAME)
    body = loader.render_to_string(
        'notification/email/contact_supervisor.html', {
            'application': application,
            'applicant_name': applicant_name,
            'domain': get_current_site(request),
            'url_prefix': get_url_prefix(request),
            'signature': settings.EMAIL_SIGNATURE,
            'footer': email_footer(), 'SITE_NAME': settings.SITE_NAME
        })

    send_mail(subject, body, settings.DEFAULT_FROM_EMAIL,
              [application.reference_email], fail_silently=False)


def mailto_reference(request, application):
    """
    Request verification from a credentialing applicant's reference
    """
    applicant_name = application.get_full_name()
    subject = '{} -- {} clinical database access request'.format(
        applicant_name, settings.SITE_NAME)
    body = loader.render_to_string(
        'notification/email/mailto_contact_reference.html', {
            'application': application,
            'applicant_name': applicant_name,
            'domain': get_current_site(request),
            'url_prefix': get_url_prefix(request),
            'signature': settings.EMAIL_SIGNATURE,
            'footer': email_footer(), 'SITE_NAME': settings.SITE_NAME
        })

    # rm comma to handle mailto issue with comma and special char.
    # ref https://github.com/MIT-LCP/physionet-build/issues/1028
    to = formataddr((application.reference_name.replace(',', ''),
                     application.reference_email))
    bcc = 'credential-reference+{0}@{1}'.format(
        application.id, get_current_site(request))
    return mailto_url(to, subject=subject, bcc=bcc, body=body)


def mailto_supervisor(request, application):
    """
    Request verification from a credentialing applicant's reference
    """
    applicant_name = application.get_full_name()
    subject = '{} -- {} clinical database access request'.format(
        applicant_name, settings.SITE_NAME)
    body = loader.render_to_string(
        'notification/email/mailto_contact_supervisor.html', {
            'application': application,
            'applicant_name': applicant_name,
            'domain': get_current_site(request),
            'url_prefix': get_url_prefix(request),
            'signature': settings.EMAIL_SIGNATURE,
            'footer': email_footer(), 'SITE_NAME': settings.SITE_NAME
        })

    # rm comma to handle mailto issue with comma and special char.
    # ref https://github.com/MIT-LCP/physionet-build/issues/1028
    to = formataddr((application.reference_name.replace(',', ''),
                     application.reference_email))
    bcc = 'credential-reference+{0}@{1}'.format(
        application.id, get_current_site(request))
    return mailto_url(to, subject=subject, bcc=bcc, body=body)


def mailto_process_credential_complete(request, application, comments=True):
    """
    Notify user of credentialing decision. Legacy, used by KP. Could be removed.
    """
    applicant_name = application.get_full_name()
    subject = '{} clinical database access request for {}'.format(settings.SITE_NAME, applicant_name)
    body = loader.render_to_string(
        'notification/email/mailto_contact_applicant.html', {
            'application': application,
        }).replace('\n', '\n> ')

    if comments:
        body = 'Dear {0},\n\n{1}\n\n{2}'.format(application.first_names,
          application.responder_comments, body)
    else:
        body = 'Dear {0},\n\n{1}'.format(application.first_names, body)

    # rm comma to handle mailto issue with comma and special char.
    # Ref https://github.com/MIT-LCP/physionet-build/issues/1028
    to = formataddr((application.get_full_name().replace(',', ''),
                     application.user.email))
    bcc = 'credential-reference+{0}@{1}'.format(
        application.id, get_current_site(request))
    return mailto_url(to, subject=subject, bcc=bcc, body=body)


def mailto_administrators(project, error):
    """
    Notify administrators of an error with Google Cloud Storage.
    """
    subject = 'Error sending files to GCP for {}'.format(project.slug)
    body = loader.render_to_string(
        'notification/email/contact_administrators.html', {
            'project': project,
            'error': error,
            'signature': settings.EMAIL_SIGNATURE,
            'footer': email_footer(), 'SITE_NAME': settings.SITE_NAME
        })

    send_mail(subject, body, settings.DEFAULT_FROM_EMAIL,
              [settings.CONTACT_EMAIL], fail_silently=False)


def process_credential_complete(request, application, include_comments=True):
    """
    Notify user of credentialing decision
    """
    applicant_name = application.get_full_name()
    subject = f'Your application for {settings.SITE_NAME} credentialing'
    body = loader.render_to_string(
        'notification/email/process_credential_complete.html', {
            'application': application,
            'CredentialApplication': user.models.CredentialApplication,
            'applicant_name': applicant_name,
            'domain': get_current_site(request),
            'example_project': example_credentialed_access_project(),
            'url_prefix': get_url_prefix(request),
            'include_comments': include_comments,
            'signature': settings.EMAIL_SIGNATURE,
            'footer': email_footer(), 'SITE_NAME': settings.SITE_NAME
        })

    message = EmailMessage(
        subject=subject,
        body=body,
        from_email=settings.DEFAULT_FROM_EMAIL,
        to=[application.user.email],
        bcc=[settings.CREDENTIAL_EMAIL]
    )
    message.send(fail_silently=False)


def process_training_complete(request, training, include_comments=True):
    """
    Notify user of training decision
    """
    subject = f'Your application for {settings.SITE_NAME} training'
    estimated_time = 'one week'
    body = loader.render_to_string(
        'notification/email/process_training_complete.html', {
            'training': training,
            'applicant_name': training.user.get_full_name(),
            'domain': get_current_site(request),
            'estimated_time_for_credentialing': estimated_time,
            'example_project': example_credentialed_access_project(),
            'url_prefix': get_url_prefix(request),
            'include_comments': training.reviewer_comments,
            'signature': settings.EMAIL_SIGNATURE,
            'footer': email_footer(), 'SITE_NAME': settings.SITE_NAME
        })

    message = EmailMessage(
        subject=subject,
        body=body,
        from_email=settings.DEFAULT_FROM_EMAIL,
        to=[training.user.email],
        bcc=[settings.CREDENTIAL_EMAIL]
    )
    message.send(fail_silently=False)


def training_application_request(request, training):
    """ Notify user of training submit """

    subject = f'{settings.SITE_NAME} training application notification'
    body = loader.render_to_string(
        'notification/email/notify_training_request.html', {
            'training': training,
            'applicant_name': training.user.get_full_name(),
            'domain': get_current_site(request),
            'url_prefix': get_url_prefix(request),
            'signature': settings.EMAIL_SIGNATURE,
            'footer': email_footer(), 'SITE_NAME': settings.SITE_NAME
        })
    send_mail(subject, body, settings.DEFAULT_FROM_EMAIL,
              [training.user.email], fail_silently=False)


def credential_application_request(request, application):
    """
    Notify user of credentialing decision
    """
    applicant_name = application.get_full_name()
    subject = f'{settings.SITE_NAME} credentialing application notification'
    estimated_time = 'one week'
    body = loader.render_to_string(
        'notification/email/notify_credential_request.html', {
            'application': application,
            'applicant_name': applicant_name,
            'domain': get_current_site(request),
            'estimated_time_for_credentialing': estimated_time,
            'url_prefix': get_url_prefix(request),
            'signature': settings.EMAIL_SIGNATURE,
            'footer': email_footer(), 'SITE_NAME': settings.SITE_NAME
        })

    send_mail(subject, body, settings.DEFAULT_FROM_EMAIL,
              [application.user.email], fail_silently=False)


def remind_reference_identity_check(request, application, auto_rejection_days):
    """
    Send reminder to user that we are waiting for their reference's response on their credentialing application
    """
    applicant_name = application.get_full_name()
    subject = f'{settings.SITE_NAME} credentialing application reminder'
    body = loader.render_to_string(
        'notification/email/notify_remind_reference_identity_check.html', {
            'application': application,
            'applicant_name': applicant_name,
            'domain': get_current_site(request),
            'url_prefix': get_url_prefix(request),
            'signature': settings.EMAIL_SIGNATURE,
            'footer': email_footer(), 'SITE_NAME': settings.SITE_NAME,
            'auto_rejection_days': auto_rejection_days
        })
    send_mail(subject, body, settings.DEFAULT_FROM_EMAIL,
              [application.user.email], fail_silently=False)


def notify_gcp_access_request(data_access, user, project, successful):
    """
    Notify user of GCP access
    """
    subject = f'{settings.SITE_NAME} Google Cloud Platform BigQuery access'
    email = user.cloud_information.gcp_email.email
    if data_access.platform == 3:
        subject = f'{settings.SITE_NAME} Google Cloud Platform storage read access'
    body = loader.render_to_string(
        'notification/email/notify_gcp_access_request.html', {
            'signature': settings.EMAIL_SIGNATURE,
            'data_access': data_access,
            'user': user,
            'project': project,
            'successful': successful,
            'footer': email_footer(),
            'SITE_NAME': settings.SITE_NAME,
        })

    send_mail(subject, body, settings.DEFAULT_FROM_EMAIL, [email], fail_silently=False)


def notify_aws_access_request(user, project, data_access, successful):
    subject = f'{settings.SITE_NAME} Amazon Web Service storage access'
    body = loader.render_to_string(
        'notification/email/notify_aws_access_request.html', {
            'user': user,
            'project': project,
            'successful': successful,
            'contact_email': settings.CONTACT_EMAIL,
            'signature': settings.EMAIL_SIGNATURE,
            'footer': email_footer(), 'SITE_NAME': settings.SITE_NAME,
            'data_access': data_access
        })

    send_mail(subject, body, settings.DEFAULT_FROM_EMAIL,
              [user.email], fail_silently=False)


def notify_owner_data_access_request(users, data_access_request,
                                     request_protocol, request_host):
    subject = f"{settings.SITE_NAME} New Data Access Request"

    for user in users:
        body = loader.render_to_string(
            'notification/email/notify_owner_data_access_request.html', {
                'user': user,
                'data_access_request': data_access_request,
                'signature': settings.EMAIL_SIGNATURE,
                'footer': email_footer(), 'SITE_NAME': settings.SITE_NAME,
                'request_host': request_host,
                'request_protocol': request_protocol
            })

        send_mail(subject, body, settings.DEFAULT_FROM_EMAIL,
                  [user.email],
                  fail_silently=False)


def confirm_user_data_access_request(data_access_request, request_protocol,
                                     request_host):
    subject = f"{settings.SITE_NAME} Data Access Request"

    due_date = timezone.now() + timezone.timedelta(
        days=project.models.DataAccessRequest.DATA_ACCESS_REQUESTS_DAY_LIMIT)

    body = loader.render_to_string(
        'notification/email/confirm_user_data_access_request.html', {
            'data_access_request': data_access_request,
            'signature': settings.EMAIL_SIGNATURE,
            'footer': email_footer(), 'SITE_NAME': settings.SITE_NAME,
            'request_host': request_host,
            'request_protocol': request_protocol,
            'due_date': due_date
        })

    send_mail(subject, body, settings.DEFAULT_FROM_EMAIL,
              [data_access_request.requester.email],
              fail_silently=False)


def notify_user_data_access_request(data_access_request, request_protocol,
                                    request_host):
    subject = f"{settings.SITE_NAME} Data Access Request Decision"

    body = loader.render_to_string(
        'notification/email/notify_user_data_access_request.html', {
            'data_access_request': data_access_request,
            'signature': settings.EMAIL_SIGNATURE,
            'footer': email_footer(), 'SITE_NAME': settings.SITE_NAME,
            'request_host': request_host,
            'request_protocol': request_protocol,
        })

    send_mail(subject, body, settings.DEFAULT_FROM_EMAIL,
              [data_access_request.requester.email],
              fail_silently=False)


def notify_user_invited_managing_requests(reviewer_invitation, request_protocol, request_host):
    subject = f"{settings.SITE_NAME} Invitation to Review Requests"

    body = loader.render_to_string(
        'notification/email/notify_user_invited_managing_requests.html', {
            'invitation': reviewer_invitation,
            'signature': settings.EMAIL_SIGNATURE,
            'footer': email_footer(), 'SITE_NAME': settings.SITE_NAME,
            'request_host': request_host,
            'request_protocol': request_protocol,
        })

    send_mail(subject, body, settings.DEFAULT_FROM_EMAIL,
              [reviewer_invitation.reviewer.email],
              fail_silently=False)


def notify_owner_data_access_review_withdrawal(reviewer_invitation):
    subject = f"{settings.SITE_NAME} Data Request Reviewer Withdrawal"

    project = reviewer_invitation.project
    for user in set([project.submitting_author().user, project.corresponding_author().user]):
        body = loader.render_to_string(
            'notification/email/notify_owner_data_access_review_withdrawal.html', {
                'owner': user,
                'user': reviewer_invitation.reviewer,
                'project': project,
                'signature': settings.EMAIL_SIGNATURE,
                'footer': email_footer(), 'SITE_NAME': settings.SITE_NAME,
            })

        send_mail(subject, body, settings.DEFAULT_FROM_EMAIL,
                  [user.email],
                  fail_silently=False)


def task_failed_notify(name, attempts, last_error, date_time, task_name, task_params):
    """
    Notify when a task has failed and not rescheduled
    """
    name = name or task_name
    body = loader.render_to_string(
        'notification/email/notify_failed_task.html', {
            'name': name,
            'attempts': attempts,
            'last_error': last_error,
            'date_time': date_time.strftime("%Y-%m-%d %H:%M:%S"),
            'task_name': task_name,
            'task_params': task_params,
            'signature': settings.EMAIL_SIGNATURE
        })
    subject = name + " has failed"
    mail_admins(subject, body, settings.DEFAULT_FROM_EMAIL)


def task_rescheduled_notify(name, attempts, last_error, date_time, task_name, task_params):
    """
    Notify when a task has been rescheduled
    """
    name = name or task_name
    body = loader.render_to_string(
        'notification/email/notify_rescheduled_task.html', {
            'name': name,
            'attempts': attempts,
            'last_error': last_error,
            'date_time': date_time.strftime("%Y-%m-%d %H:%M:%S"),
            'task_name': task_name,
            'task_params': task_params,
            'signature': settings.EMAIL_SIGNATURE
        })
    subject = name + " has been rescheduled"
    mail_admins(subject, body, settings.DEFAULT_FROM_EMAIL)


def notify_account_registration(request, user, uidb64, token, sso=False):
    """
    Send the registration email.
    """
    # Send an email with the activation link
    subject = f"{settings.SITE_NAME} Account Activation"
    context = {
        'name': user.get_full_name(),
        'domain': get_current_site(request),
        'url_prefix': get_url_prefix(request),
        'uidb64': uidb64,
        'token': token,
        'sso': sso,
        'SITE_NAME': settings.SITE_NAME,
    }
    body = loader.render_to_string('user/email/register_email.html', context)
    # Not resend the email if there was an integrity error
    send_mail(subject, body, settings.DEFAULT_FROM_EMAIL, [user.email], fail_silently=False)


def notify_participant_event_waitlist(request, user, event):
    """
    Send the event registration email to participant.
    """
    # Send email to the participant to confirm their that their registration request was received

    subject = f"{settings.SITE_NAME} Event Registration"
    context = {
        'name': user.get_full_name(),
        'domain': get_current_site(request),
        'url_prefix': get_url_prefix(request),
        'event_title': event.title,
        'event_url': reverse('event_detail', args=[event.slug]),
        'SITE_NAME': settings.SITE_NAME,
    }
    body = loader.render_to_string('events/email/event_participation_waitlist.html', context)
    # Not resend the email if there was an integrity error
    send_mail(subject, body, settings.DEFAULT_FROM_EMAIL, [user.email], fail_silently=False)


def notify_participant_event_withdraw(request, user, event):
    """
    Send the withdraw email to participant(when participant withdraw their request).
    """

    subject = f"{settings.SITE_NAME} Event Registration Withdrawn"
    context = {
        'name': user.get_full_name(),
        'domain': get_current_site(request),
        'url_prefix': get_url_prefix(request),
        'event_title': event.title,
        'event_url': reverse('event_detail', args=[event.slug]),
        'SITE_NAME': settings.SITE_NAME,
    }
    body = loader.render_to_string('events/email/event_participation_withdraw.html', context)
    # Not resend the email if there was an integrity error
    send_mail(subject, body, settings.DEFAULT_FROM_EMAIL, [user.email], fail_silently=False)


def notify_participant_event_decision(request, user, event, decision, comment_to_applicant):
    """
    Send email to participant about update on their application status.
    """

    subject = f"{settings.SITE_NAME} Event Registration Decision"
    context = {
        'name': user.get_full_name(),
        'domain': get_current_site(request),
        'url_prefix': get_url_prefix(request),
        'event_title': event.title,
        'event_url': reverse('event_detail', args=[event.slug]),
        'decision': decision,
        'comment_to_applicant': comment_to_applicant,
        'SITE_NAME': settings.SITE_NAME,
    }
    body = loader.render_to_string('events/email/event_participation_decision.html', context)
    # Not resend the email if there was an integrity error
    send_mail(subject, body, settings.DEFAULT_FROM_EMAIL, [user.email], fail_silently=False)


def notify_event_participant_application(request, user, registered_user, event):
    """
    Send email to host and co-host about new registration request on event.
    """

    subject = f"{settings.SITE_NAME} {event.title} New Participant Registration"
    context = {
        'name': user.get_full_name(),
        'registered_user_name': registered_user.get_full_name(),
        'url_prefix': get_url_prefix(request),
        'events_home': reverse('event_home'),
        'event_title': event.title,
        'SITE_NAME': settings.SITE_NAME,
    }
    body = loader.render_to_string('events/email/event_registration.html', context)
    # Not resend the email if there was an integrity error
    send_mail(subject, body, settings.DEFAULT_FROM_EMAIL, [user.email], fail_silently=False)


<<<<<<< HEAD
def notify_primary_email(associated_email):
    """
    Inform a user of the primary email address linked to their account.
    Must only be used when the email address is verified.
    """
    if associated_email.is_verified:
        subject = f"Primary email address on {settings.SITE_NAME}"
        context = {
            'name': associated_email.user.get_full_name(),
            'primary_email': associated_email.user.email,
            'SITE_NAME': settings.SITE_NAME,
        }
        body = loader.render_to_string('user/email/notify_primary_email.html', context)
        send_mail(subject, body, settings.DEFAULT_FROM_EMAIL, [associated_email.email], fail_silently=False)
=======
def notify_submitting_author(request, project):
    """
    Notify a user that they have been made submitting author for a project.
    """
    author = project.authors.get(is_submitting=True)
    subject = f"{settings.SITE_NAME}: You are now a submitting author"
    context = {
        'name': author.get_full_name(),
        'project': project,
        'url_prefix': get_url_prefix(request),
        'SITE_NAME': settings.SITE_NAME,
        'signature': settings.EMAIL_SIGNATURE,
        'footer': email_footer()
    }
    body = loader.render_to_string('notification/email/notify_submitting_author.html', context)
    # Not resend the email if there was an integrity error
    send_mail(subject, body, settings.DEFAULT_FROM_EMAIL, [author.user.email], fail_silently=False)
>>>>>>> 84141fa3
<|MERGE_RESOLUTION|>--- conflicted
+++ resolved
@@ -1025,7 +1025,6 @@
     send_mail(subject, body, settings.DEFAULT_FROM_EMAIL, [user.email], fail_silently=False)
 
 
-<<<<<<< HEAD
 def notify_primary_email(associated_email):
     """
     Inform a user of the primary email address linked to their account.
@@ -1040,7 +1039,8 @@
         }
         body = loader.render_to_string('user/email/notify_primary_email.html', context)
         send_mail(subject, body, settings.DEFAULT_FROM_EMAIL, [associated_email.email], fail_silently=False)
-=======
+
+
 def notify_submitting_author(request, project):
     """
     Notify a user that they have been made submitting author for a project.
@@ -1057,5 +1057,4 @@
     }
     body = loader.render_to_string('notification/email/notify_submitting_author.html', context)
     # Not resend the email if there was an integrity error
-    send_mail(subject, body, settings.DEFAULT_FROM_EMAIL, [author.user.email], fail_silently=False)
->>>>>>> 84141fa3
+    send_mail(subject, body, settings.DEFAULT_FROM_EMAIL, [author.user.email], fail_silently=False)