--- conflicted
+++ resolved
@@ -15,20 +15,11 @@
     
     # 0, 1, 2 = database, toolkit, documentation
     projecttype = models.SmallIntegerField()
-<<<<<<< HEAD
 
-    # 0, 1, 2 = open, colab+, owner
-    projectaccess = models.SmallIntegerField()
-
-    # Storage allowance in MB
-    storage = models.SmallIntegerField(default=1024)
-
-    # The requested storage allowance in MB
-=======
     # Storage allowance in GB
     storage = models.SmallIntegerField(default=1)
     # The requested storage allowance in GB
->>>>>>> 92288f39
+
     requestedstorage = models.SmallIntegerField(default=None)
 
     # Depending on the project type, there will be additional info
