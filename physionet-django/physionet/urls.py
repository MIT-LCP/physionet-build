--- conflicted
+++ resolved
@@ -41,15 +41,13 @@
         name='license_content'),
     path('about/citi-course/', views.citi_course, name='citi_course'),
 
-<<<<<<< HEAD
     # # Custom error pages for testing
     # path('404.html', views.error_404, name='error_404'),
     # path('500.html', views.error_500, name='error_500'),
-=======
+
     # temporary content overview pages
     path('about/content/', views.content_overview,
         name='content_overview'),
->>>>>>> 008b63b2
 
     # robots.txt for crawlers
     path('robots.txt', lambda x: HttpResponse("User-Agent: *\nDisallow: /", 
