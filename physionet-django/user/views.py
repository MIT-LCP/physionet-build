--- conflicted
+++ resolved
@@ -46,14 +46,8 @@
             token = default_token_generator.make_token(user)
             subject = "PhysioNet Account Activation"
             context = {'name':user.get_full_name(),
-<<<<<<< HEAD
-                'site_name':get_current_site(request),
-                'activation_url':'http://{0}/activate/{1}/{2}/'.format(request.META['HTTP_HOST'], uid, token)}
-            body = loader.render_to_string('user/register_email.html', context)
-=======
                 'domain':get_current_site(request), 'uidb64':uidb64, 'token':token}
             body = loader.render_to_string('user/email/register_email.html', context)
->>>>>>> cb187e20
             send_mail(subject, body, settings.DEFAULT_FROM_EMAIL, 
                 [form.cleaned_data['email']], fail_silently=False)
 
@@ -106,10 +100,11 @@
         # Update the profile and return to the same page. Place a message
         # at the top of the page: 'your profile has been updated'
         form = ProfileForm(request.POST, instance=user.profile)
-        if form.is_valid():
-            form.save()
-        else:
-            messages.error(request, 'There was an error with the information entered, please verify and try again.')
+        # if form.is_valid():
+        #     form.save()
+        #     messages.ingo(request, 'Your profile has been updated.')
+        # else:
+        #     messages.error(request, 'There was an error with the information entered, please verify and try again.')
     return render(request, 'user/edit_profile.html', {'user':user, 'form':form,
         'csrf_token':csrf.get_token(request), 'messages':messages.get_messages(request)})
 
