--- conflicted
+++ resolved
@@ -1,9 +1,7 @@
 from django.conf.urls import url
 from django.contrib.auth import views as auth_views
 
-# import LoginView, LogoutView, PasswordResetView, PasswordResetDoneView, PasswordResetConfirmView, PasswordResetCompleteView
-
-from .views import register, user_home, activate_user
+from . import views
 from .forms import LoginForm, ResetForm, SetResetPasswordForm
 
 
@@ -12,11 +10,11 @@
         template_name='user/login.html',
         authentication_form=LoginForm,
         redirect_authenticated_user=True), name='login'),
-<<<<<<< HEAD
+
     url(r'^logout/$', auth_views.LogoutView.as_view(), name='logout'),
-    url(r'^register/$', register, name='register'),
+    url(r'^register/$', views.register, name='register'),
     # Individual home page/dashboard
-    url(r'^home/$', user_home, name='userhome'),
+    url(r'^home/$', views.user_home, name='user_home'),
 
 
     url(r'^password_reset/$', auth_views.PasswordResetView.as_view(
@@ -25,30 +23,18 @@
     url(r'^password_reset/done/$', auth_views.PasswordResetDoneView.as_view(
         template_name='user/password_reset_done.html'), 
         name='password_reset_done'),
-
-
     url(r'^reset/(?P<uidb64>[0-9A-Za-z_\-]+)/(?P<token>[0-9A-Za-z]{1,13}-[0-9A-Za-z]{1,20})/$',
         auth_views.PasswordResetConfirmView.as_view(
         form_class=SetResetPasswordForm, 
         template_name='user/password_reset_confirm.html'),
         name='password_reset_confirm'),
-
     url(r'^reset/done/$',
         auth_views.PasswordResetCompleteView.as_view(
         template_name='user/password_reset_complete.html'),
         name='password_reset_complete'),
 
     url(r'^activate/(?P<uidb64>[0-9A-Za-z_\-]+)/(?P<token>[0-9A-Za-z]{1,13}-[0-9A-Za-z]{1,20})/$',
-        activate_user, name='activate_user'),
-
-]
-=======
-    url(r'^logout/$', LogoutView.as_view(), name='logout'),
-    url(r'^register/$', views.register, name='register'),
-    
-    url(r'^resetpassword/$', views.reset_password, name='reset_password'),
-    
-    url(r'^home/$', views.user_home, name='user_home'),
+        views.activate_user, name='activate_user'),
 
     url(r'^settings/$', views.edit_profile, name='settings'),
     url(r'^settings/profile/$', views.edit_profile, name='edit_profile'),
@@ -58,4 +44,3 @@
     url(r'^users/(?P<email>[\w\-\.]+@[\w\-\.]+)/$', views.public_profile,
         name='public_profile'),
 ]
->>>>>>> 0a5b925b
