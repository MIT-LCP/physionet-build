from django.urls import path, re_path
from user import views
from django.conf import settings


login_view = views.sso_login if settings.ENABLE_SSO else views.login


urlpatterns = [
    path('login/', login_view, name='login'),

    path('logout/', views.logout, name='logout'),

    # Settings
    path('settings/', views.user_settings, name='user_settings'),
    path('settings/profile/', views.edit_profile, name='edit_profile'),
    path('settings/emails/', views.edit_emails, name='edit_emails'),
    path('settings/username/', views.edit_username, name='edit_username'),
    path('settings/cloud/', views.edit_cloud, name='edit_cloud'),
    path('settings/orcid/', views.edit_orcid, name='edit_orcid'),
    path('authorcid/', views.auth_orcid, name='auth_orcid'),
    path('settings/credentialing/', views.edit_credentialing, name='edit_credentialing'),
    path('settings/credentialing/applications/',
        views.user_credential_applications, name='user_credential_applications'),
    path('settings/training/', views.edit_training, name='edit_training'),
    path('settings/training/<int:training_id>/', views.edit_training_detail, name='edit_training_detail'),
    path('settings/agreements/', views.view_agreements, name='edit_agreements'),
    path('settings/agreements/<id>/',
        views.view_signed_agreement, name='view_signed_agreement'),

    # Current tokens are 20 characters long and consist of 0-9A-Za-z
    # Obsolete tokens are 34 characters long and also include a hyphen
    re_path(r'^verify/(?P<uidb64>[0-9A-Za-z_\-]+)/(?P<token>[-0-9A-Za-z]{1,34})/$',
        views.verify_email, name='verify_email'),


    # Public user profile
    path('users/<username>/', views.public_profile,
        name='public_profile'),
    path('users/<username>/profile-photo/', views.profile_photo,
        name='profile_photo'),
    path('credential-application/', views.credential_application,
        name='credential_application'),
    path('credential-reference/<application_slug>/',
        views.credential_reference, name='credential_reference'),
<<<<<<< HEAD
    path('trainings/<int:training_id>/report/', views.training_report, name='training_report'),
=======
    path('training/<int:training_id>/report/', views.training_report, name='training_report'),
>>>>>>> d3b73f1e
    path('credential-applications/<application_slug>/training-report/view/',
        views.training_report_view, name='training_report_view'),
]

if not settings.ENABLE_SSO:
    urlpatterns.extend([
        path('register/', views.register, name='register'),
        path('settings/password/', views.edit_password, name='edit_password'),
        path('settings/password/changed/', views.edit_password_complete, name='edit_password_complete'),
        re_path(r'^activate/(?P<uidb64>[0-9A-Za-z_\-]+)/(?P<token>[0-9A-Za-z]{1,13}-[0-9A-Za-z]{1,20})/$',
                views.activate_user,
                name='activate_user'),
        # Request password reset
        path('reset-password/', views.reset_password_request,
             name='reset_password_request'),
        # Page shown after reset email has been sent
        path('reset-password/sent/', views.reset_password_sent,
             name='reset_password_sent'),
        # Prompt user to enter new password and carry out password reset (if url is valid)
        re_path(r'^reset/(?P<uidb64>[0-9A-Za-z_\-]+)/(?P<token>[0-9A-Za-z]{1,13}-[0-9A-Za-z]{1,20})/$',
                views.reset_password_confirm, name='reset_password_confirm'),
        # Password reset successfully carried out
        path('reset/complete/', views.reset_password_complete,
             name='reset_password_complete'),
    ])<|MERGE_RESOLUTION|>--- conflicted
+++ resolved
@@ -43,11 +43,7 @@
         name='credential_application'),
     path('credential-reference/<application_slug>/',
         views.credential_reference, name='credential_reference'),
-<<<<<<< HEAD
     path('trainings/<int:training_id>/report/', views.training_report, name='training_report'),
-=======
-    path('training/<int:training_id>/report/', views.training_report, name='training_report'),
->>>>>>> d3b73f1e
     path('credential-applications/<application_slug>/training-report/view/',
         views.training_report_view, name='training_report_view'),
 ]
