from django import forms
from django.conf import settings
from django.contrib.auth import forms as auth_forms
from django.contrib.auth import password_validation
from django.core.files.uploadedfile import UploadedFile
from django.db import transaction
from django.db.models import F, Q
from django.forms.widgets import FileInput
from django.utils import timezone
from django.utils.crypto import get_random_string
from django.utils.translation import ugettext_lazy
from user.models import (
    AssociatedEmail,
    CloudInformation,
    CredentialApplication,
    Profile,
    User,
    Training,
    TrainingQuestion,
    TrainingType,
    TrainingStatus,
    RequiredField,
)
from user.trainingreport import TrainingCertificateError, find_training_report_url
from user.userfiles import UserFiles
from user.validators import UsernameValidator, validate_name
from user.widgets import ProfilePhotoInput

from django.db.models import OuterRef, Exists


class AssociatedEmailChoiceForm(forms.Form):
    """
    For letting users choose one of their AssociatedEmails.
    E.g. primary email, public email, corresponding email
    """
    associated_email = forms.ModelChoiceField(queryset=None, to_field_name='email',
        label='Email')

    def __init__(self, user, selection_type, author=None, *args, **kwargs):
        # Email choices are those belonging to a user
        super(AssociatedEmailChoiceForm, self).__init__(*args, **kwargs)

        associated_emails = user.associated_emails.filter(is_verified=True).order_by('-is_primary_email')
        self.fields['associated_email'].queryset = associated_emails

        if selection_type == 'primary':
            self.fields['associated_email'].empty_label = None
            self.fields['associated_email'].initial = associated_emails.filter(
                is_primary_email=True).first()
        elif selection_type == 'public':
            # This might be None
            self.fields['associated_email'].initial = associated_emails.filter(
                is_public=True).first()
            self.fields['associated_email'].required = False
        elif selection_type == 'corresponding':
            self.fields['associated_email'].empty_label = None
            self.fields['associated_email'].initial = author.corresponding_email


class AddEmailForm(forms.ModelForm):
    """
    For adding new associated emails
    """
    class Meta:
        model = AssociatedEmail
        fields = ('email',)
        widgets = {
            'email': forms.EmailInput(
                attrs={'class': 'form-control dropemail'}),
        }

    def clean_email(self):
        """
        Check that the email is unique for the user. Make the email
        lowercase
        """
        data = self.cleaned_data['email'].lower()

        if AssociatedEmail.objects.filter(email=data).exists():
            raise forms.ValidationError(
                'The email is already registered')

        return data


class LoginForm(auth_forms.AuthenticationForm):
    """
    Form for logging in.
    """
    username = auth_forms.UsernameField(
        label='Email or Username',
        max_length=254,
        widget=forms.TextInput(attrs={'autofocus': True, 'class': 'form-control',
            'placeholder': 'Email or Username'}),
    )
    password = forms.CharField(
        label='Password',
        strip=False,
        widget=forms.PasswordInput(attrs={'class': 'form-control',
            'placeholder': 'Password'}),
    )

    remember = forms.BooleanField(label='Remember Me', required=False)

    error_messages = {
        'invalid_login': ugettext_lazy(
            "Please enter a correct username/email and password. Note that the password "
            "field is case-sensitive."
        ),
        'inactive': ugettext_lazy("This account has not been activated. Please check your "
            "email for the activation link."),
    }



class UserChangeForm(forms.ModelForm):
    """A form for updating user objects in the admin interface. Includes all
    fields on the user, but replaces the password field with the password hash
    display field. Use the admin interface to change passwords.
    """
    password = auth_forms.ReadOnlyPasswordHashField()

    class Meta:
        model = User
        fields = ('email', 'password', 'is_active', 'is_admin')

    def clean_password(self):
        # Regardless of what the user provides, return the initial value.
        # This is done here, rather than on the field, because the
        # field does not have access to the initial value
        return self.initial["password"]

class UsernameChangeForm(forms.ModelForm):
    """
    Updating the username filed
    """

    class Meta:
        model = User
        fields = ('username',)
        widgets = {
            'username':forms.TextInput(attrs={'class': 'form-control', 'validators':[UsernameValidator]}),
        }

    def clean_username(self):
        "Record the original username in case it is needed"
        self.old_username = self.instance.username
        self.old_file_root = self.instance.file_root()

        if User.objects.filter(username__iexact=self.cleaned_data['username']):
            raise forms.ValidationError("A user with that username already exists.")
        return self.cleaned_data['username'].lower()

    def save(self):
        """
        Change the media file directory name and photo name if any,
        to match the new username
        """
        new_username = self.cleaned_data['username']

        if self.old_username != new_username:
            with transaction.atomic():
                super().save()
                profile = self.instance.profile
                if profile.photo:
                    name_components = profile.photo.name.split('/')
                    name_components[1] = new_username
                    profile.photo.name = '/'.join(name_components)
                    profile.save()

                UserFiles().rename(self.old_file_root, self.instance)


class SaferImageField(forms.ImageField):
    """
    A field for uploaded image files.

    This wraps Django's django.forms.fields.ImageField (not to be
    confused with django.db.models.fields.files.ImageField!)

    When a file is uploaded, it is required to be a valid JPEG or PNG
    image file.  The filename specified by the client is ignored; the
    file is renamed to either 'image.png' or 'image.jpg' according to
    the detected type.

    The type is enforced both by checking the magic number before
    passing the file to ImageField.to_python (which invokes
    PIL.Image.open), and by checking the content type that Pillow
    reports.

    Since we check the magic number before calling PIL.Image.open,
    this means we avoid calling many of the possible image format
    parsers, which are historically sources of countless security
    bugs.

    Note, however, that this does not avoid calling *all* undesired
    parsers.  If one parser fails, then Pillow will try again with the
    next one in the list.  Most of the Pillow parsers will immediately
    reject files that don't start with an appropriate magic number,
    but some parsers may not.
    """

    ACCEPT_TYPES = ['image/jpeg', 'image/png']

    TYPE_SUFFIX = {
        'image/jpeg': '.jpg',
        'image/png': '.png',
    }

    TYPE_SIGNATURE = {
        'image/jpeg': b'\xff\xd8',
        'image/png': b'\x89PNG\x0d\x0a\x1a\x0a',
    }

    def to_python(self, data):
        if data in self.empty_values:
            return None

        if hasattr(data, 'temporary_file_path'):
            path = data.temporary_file_path()
            with open(path, 'rb') as f:
                signature = f.read(16)
        else:
            signature = data.read(16)
            data.seek(0)

        for content_type in self.ACCEPT_TYPES:
            if signature.startswith(self.TYPE_SIGNATURE[content_type]):
                break
        else:
            raise forms.ValidationError('Not a valid JPEG or PNG image file.')

        result = super().to_python(data)

        # check that the content type is what we expected
        if result.content_type != content_type:
            raise forms.ValidationError('Not a valid JPEG or PNG image file.')

        # set the name according to the content type
        result.name = 'image' + self.TYPE_SUFFIX[content_type]
        return result

    def widget_attrs(self, widget):
        attrs = super().widget_attrs(widget)
        if isinstance(widget, FileInput):
            attrs['accept'] = ','.join(self.ACCEPT_TYPES)
        return attrs


class ProfileForm(forms.ModelForm):
    """
    For editing the profile
    """
    photo = SaferImageField(required=False, widget=ProfilePhotoInput(
        attrs={'template_name': 'user/profile_photo_input.html'}))

    class Meta:
        model = Profile
        fields = ('first_names', 'last_name', 'affiliation',
                  'location', 'website', 'photo')

    def clean_photo(self):
        data = self.cleaned_data['photo']
        # Check size if file is being uploaded
        if data and isinstance(data, UploadedFile):
            if data.size > Profile.MAX_PHOTO_SIZE:
                raise forms.ValidationError('Exceeded maximum size: {0}'.format(Profile.MAX_PHOTO_SIZE))
        # Save the existing file path in case it needs to be deleted.
        # After is_valid runs, the instance photo is already updated.
        if self.instance.photo:
            self.old_photo_path = UserFiles().get_photo_path(self.instance)

        return data

    def save(self):
        # Delete the old photo if the user is uploading a new photo, and
        # they already had one (before saving the new photo)
        if 'photo' in self.changed_data and hasattr(self, 'old_photo_path'):
            UserFiles().remove_photo(self.old_photo_path)
        super(ProfileForm, self).save()


class RegistrationForm(forms.ModelForm):
    """A form for creating new users. Includes all the required
    fields, plus a repeated password.
    """

    first_names = forms.CharField(max_length=100, label='First Names',
                    widget=forms.TextInput(attrs={'class': 'form-control'}),
                    validators=[validate_name])
    last_name = forms.CharField(max_length=50, label='Last Name',
                    widget=forms.TextInput(attrs={'class': 'form-control'}),
                    validators=[validate_name])

    class Meta:
        model = User
        fields = ('email','username',)
        widgets = {
            'email': forms.EmailInput(attrs={'class': 'form-control'}),
            'username': forms.TextInput(attrs={'class': 'form-control'}),
        }

    def clean_username(self):
        "Record the original username in case it is needed"
        if User.objects.filter(username__iexact=self.cleaned_data['username']):
            raise forms.ValidationError("A user with that username already exists.")
        return self.cleaned_data['username'].lower()

    def save(self, sso_id=None):
        """
        Process the registration form
        """
        if self.errors:
            return

        user = super(RegistrationForm, self).save(commit=False)
        user.email = user.email.lower()
        user.sso_id = sso_id

        with transaction.atomic():
            user.save()
            # Save additional fields in Profile model
            Profile.objects.create(user=user,
                first_names=self.cleaned_data['first_names'],
                last_name=self.cleaned_data['last_name'])
            return user


# Split the credential application forms into multiple forms
class PersonalCAF(forms.ModelForm):
    """
    Credential application form personal attributes
    """
    class Meta:
        model = CredentialApplication
        fields = ('first_names', 'last_name', 'suffix', 'researcher_category',
            'organization_name', 'job_title', 'city', 'state_province',
            'zip_code', 'country', 'webpage')
        help_texts = {
            'first_names': """Your first name(s). This can be edited in your
                profile settings.""",
            'last_name': """Your last (family) name. This can be edited in
                your profile settings.""",
            'suffix': """Please leave the suffix blank if your name does not
                include a suffix like "Jr." or "III". Do not list degrees.
                Do not put a prefix like "Mr" or "Ms". Do not put "not
                applicable".""",
            'researcher_category': "Your research status.",
            'organization_name': """Your employer or primary affiliation.
                Put "None" if you are an independent researcher.""",
            'job_title': """Your job title or position (e.g., student) within
                your institution or organization.""",
            'city': "The city where you live.",
            'state_province': "The state or province where you live. (Required for residents of Canada or the US.)",
            'zip_code': "The zip code of the city where you live.",
            'country': "The country where you live.",
            'webpage': """Please include a link to a webpage with your
                biography or other personal details (ORCID, LinkedIn,
                Github, etc.).""",
            'research_summary': """Brief description of your proposed research.
                If you will be using the data for a class, please include
                course name and number in your description.""",
        }
        widgets = {
           'research_summary': forms.Textarea(attrs={'rows': 3}),
           'suffix': forms.TextInput(attrs={'autocomplete': 'off'}),
        }
        labels = {
            'state_province': 'State/Province',
            'first_names': 'First (given) name(s)',
            'last_name': 'Last (family) name(s)',
            'suffix': 'Suffix, if applicable:',
            'job_title': 'Job title or position',
            'zip_code': 'ZIP/postal code'
        }

    def __init__(self, user, *args, **kwargs):
        super().__init__(*args, **kwargs)
        self.user = user
        self.profile = user.profile
        self.fields['first_names'].disabled = True
        self.fields['last_name'].disabled = True

        self.initial = {'first_names':self.profile.first_names,
            'last_name':self.profile.last_name,
            'organization_name':self.profile.affiliation,
            'webpage':self.profile.website}


class ResearchCAF(forms.ModelForm):
    """
    Credential application form research attributes
    """
    class Meta:
        model = CredentialApplication
        fields = ('research_summary',)
        help_texts = {
            'research_summary': """Brief description of your research. If you
                will be using the data for a class, please include course name
                and number in your description.""",
        }
        widgets = {
           'research_summary': forms.Textarea(attrs={'rows': 2}),
        }

        labels = {
            'research_summary': 'Research Topic'
        }


class ReferenceCAF(forms.ModelForm):
    """
    Credential application form reference attributes
    """
    class Meta:
        model = CredentialApplication
        fields = ('reference_category', 'reference_name',
            'reference_email', 'reference_organization', 'reference_title')
        help_texts = {
            'reference_category': """Your reference's relationship to you. If
                you are a student or postdoc, this must be your supervisor.
                Otherwise, you may list a colleague. Do not list yourself
                or another student as reference. Remind your reference to
                respond promptly, as long response times will prevent approval
                of your application.""",
            'reference_name': 'The full name of your reference.',
            'reference_email': """The email address of your reference. It is
                strongly recommended that this be an institutional email address.""",
            'reference_organization': """Your reference's employer or primary
                affiliation.""",
            'reference_title': "Your reference's professional title or position."
        }
        labels = {
            'reference_title': 'Reference job title or position'
        }

    def __init__(self, user, *args, **kwargs):
        """
        This form is only for processing post requests.
        """
        super().__init__(*args, **kwargs)
        self.user = user

    def clean_reference_name(self):
        reference_name = self.cleaned_data.get('reference_name')
        if reference_name:
            return reference_name.strip()

    def clean_reference_email(self):
        reference_email = self.cleaned_data.get('reference_email')
        if reference_email:
            if reference_email in self.user.get_emails():
                raise forms.ValidationError("""You can not put yourself
                    as a reference.""")
            else:
                return reference_email.strip()

    def clean_reference_title(self):
        reference_title = self.cleaned_data.get('reference_title')
        if reference_title:
            return reference_title.strip()


class CredentialApplicationForm(forms.ModelForm):
    """
    Form to apply for credentialling
    """
    class Meta:
        model = CredentialApplication
        fields = (
            # Personal
            'first_names', 'last_name', 'suffix', 'researcher_category',
            'organization_name', 'job_title', 'city', 'state_province',
            'zip_code', 'country', 'webpage',
            # Reference
            'reference_category', 'reference_name', 'reference_email',
            'reference_organization', 'reference_title',
            # Research area
            'research_summary')

    def __init__(self, user, *args, **kwargs):
        """
        This form is only for processing post requests.
        """
        super().__init__(*args, **kwargs)
        self.user = user
        self.profile = user.profile
        self.fields['first_names'].disabled = True
        self.fields['last_name'].disabled = True
        self.initial = {'first_names': self.profile.first_names,
                        'last_name': self.profile.last_name}

    def clean(self):
        data = self.cleaned_data

        if any(self.errors):
            return

        ref_details = [data['reference_category'] is not None,
                       data['reference_name'],
                       data['reference_email'],
                       data['reference_organization'],
                       data['reference_title']]

        ref_required = data['researcher_category'] in [0, 1, 6, 7]
        supervisor_required = data['researcher_category'] in [0, 1, 7]
        state_required = data['country'] in ['US', 'CA']

        # Students and postdocs must provide their supervisor as a reference
        if supervisor_required and data['reference_category'] != 0:
            raise forms.ValidationError("""If you are a student or postdoc,
                you must provide your supervisor as a reference.""")

        # Check the full reference details are provided if appropriate
        if ref_required and not all(ref_details):
            raise forms.ValidationError("""A reference is required. Please
                provide full contact details, including a reference
                category.""")

        # if any reference fields are add, all fields must be completed
        if any(ref_details) and not all(ref_details):
            raise forms.ValidationError("""Please provide full details for your
                reference, including the reference category.""")

        # If applicant is from USA or Canada, the state must be provided
        if state_required and not data['state_province']:
            raise forms.ValidationError("Please add your state or province.")

        if not self.instance and CredentialApplication.objects.filter(user=self.user, status=0):
            raise forms.ValidationError('Outstanding application exists.')

    def save(self):
        credential_application = super().save(commit=False)
        slug = get_random_string(20)
        while CredentialApplication.objects.filter(slug=slug):
            slug = get_random_string(20)
        credential_application.user = self.user
        credential_application.slug = slug
<<<<<<< HEAD
        # credential_application.training_completion_report_url = self.report_url
=======
>>>>>>> d3b73f1e
        credential_application.save()
        return credential_application


class CredentialReferenceForm(forms.ModelForm):
    """
    Form to apply for credentialling. The name must match.
    """
    class Meta:
        model = CredentialApplication
        fields = ('reference_response', 'reference_response_text')
        labels = {
            'reference_response': 'I am familiar with the research and support this request.',
            'reference_response_text': 'Please briefly describe your working relationship with the applicant.'
        }
        widgets = {
            'reference_response_text':forms.Textarea(attrs={'rows': 3}),
        }

    def save(self):
        """
        Process the decision
        """
        application = super().save(commit=False)

        # Deny
        if self.cleaned_data['reference_response'] == 1:
            application.status = 1

        application.reference_response_datetime = timezone.now()
        application.reference_response_text = self.cleaned_data['reference_response_text']
        application.save()
        return application


class ContactForm(forms.Form):
    """
    For contacting support
    """
    name = forms.CharField(max_length=100, widget=forms.TextInput(
        attrs={'class': 'form-control', 'placeholder': 'Name *'}))
    email = forms.EmailField(max_length=100, widget=forms.TextInput(
        attrs={'class': 'form-control', 'placeholder': 'Email *'}))
    subject = forms.CharField(max_length=100, widget=forms.TextInput(
        attrs={'class': 'form-control', 'placeholder': 'Subject *'}))
    message = forms.CharField(max_length=2000, widget=forms.Textarea(
        attrs={'class': 'form-control', 'placeholder': 'Message *'}))

    def clean_email(self):
        # Disallow addresses that look like they come from this machine.
        addr = self.cleaned_data['email'].lower()
        for domain in settings.EMAIL_FROM_DOMAINS:
            if addr.endswith('@' + domain) or addr.endswith('.' + domain):
                raise forms.ValidationError('Please enter your email address.')
        return self.cleaned_data['email']

class CloudForm(forms.ModelForm):
    """
    Form to store the AWS ID, and point to the google GCP email.
    """
    class Meta:
        model = CloudInformation
        fields = ('gcp_email','aws_id',)
        labels = {
            'gcp_email': 'Google (Email)',
            'aws_id': 'Amazon (ID)',
        }
    def __init__(self, *args, **kwargs):
        # Email choices are those belonging to a user
        super().__init__(*args, **kwargs)
        associated_emails = self.instance.user.associated_emails.filter(is_verified=True)
        self.fields['gcp_email'].queryset = associated_emails
        self.fields['gcp_email'].required = False


# class ActivationForm(forms.ModelForm):
class ActivationForm(forms.Form):
    """A form for creating new users. Includes all the required
    fields, plus a repeated password.
    """
    username = forms.CharField(disabled=True, widget=forms.TextInput(attrs={
        'class': 'form-control'}))
    email = forms.EmailField(disabled=True, widget=forms.TextInput(attrs={
        'class': 'form-control'}))
    password1 = forms.CharField(label='Password',
                    widget=forms.PasswordInput(attrs={'class': 'form-control'}))
    password2 = forms.CharField(label='Password Confirmation',
                    widget=forms.PasswordInput(attrs={'class': 'form-control'}))

    def __init__(self, user, *args, **kwargs):
        """
        This form is only for processing post requests.
        """
        super().__init__(*args, **kwargs)
        self.fields['username'].initial = user.username
        self.fields['email'].initial = user.email
        self.user = user

    def clean_password2(self):
        # Check that the two password entries match
        password1 = self.cleaned_data.get('password1')
        password2 = self.cleaned_data.get('password2')
        if password1 and password2 and password1 != password2:
            raise forms.ValidationError("The passwords don't match")

        password_validation.validate_password(
            self.cleaned_data.get('password1'), user=self.user)

        return password1


class TrainingForm(forms.ModelForm):
    completion_report = forms.FileField(widget=forms.HiddenInput(), disabled=True, required=False, label="Document")
    completion_report_url = forms.URLField(widget=forms.HiddenInput(), disabled=True, required=False, label="URL")

    class Meta:
        model = Training
        fields = ('training_type', 'completion_report', 'completion_report_url')
        labels = {'training_type': 'Training Type'}

    def __init__(self, user, *args, **kwargs):
        self.user = user
        training_type_id = kwargs.pop('training_type', None)

        super().__init__(*args, **kwargs)

        self.training_type = TrainingType.objects.filter(id=training_type_id).first()

        self.fields['training_type'].initial = self.training_type

        if self.training_type is not None:
<<<<<<< HEAD
            self.fields['training_type'].help_text = self.training_type.description

=======
>>>>>>> d3b73f1e
            if self.training_type.required_field == RequiredField.DOCUMENT:
                self.fields['completion_report'].disabled = False
                self.fields['completion_report'].required = True
                self.fields['completion_report'].widget = forms.FileInput()
            elif self.training_type.required_field == RequiredField.URL:
                self.fields['completion_report_url'].disabled = False
                self.fields['completion_report_url'].required = True
                self.fields['completion_report_url'].widget = forms.URLInput()

    def clean(self):
        data = super().clean()

<<<<<<< HEAD
        trainings = Training.objects.filter(
=======
        training = Training.objects.filter(
>>>>>>> d3b73f1e
            Q(status=TrainingStatus.REVIEW)
            | Q(status=TrainingStatus.ACCEPTED, training_type__valid_duration__isnull=True)
            | Q(
                status=TrainingStatus.ACCEPTED,
                process_datetime__gte=timezone.now() - F('training_type__valid_duration'),
            )
        ).filter(training_type=OuterRef('pk'), user=self.user)
<<<<<<< HEAD
        available_training_types = TrainingType.objects.annotate(training_exists=Exists(trainings)).filter(
=======
        available_training_types = TrainingType.objects.annotate(training_exists=Exists(training)).filter(
>>>>>>> d3b73f1e
            training_exists=False
        )

        if data['training_type'] not in available_training_types:
            raise forms.ValidationError('You have already submitted a training of this type.')

    def save(self):
        training = super().save(commit=False)

        slug = get_random_string(20)
        while Training.objects.filter(slug=slug).exists():
            slug = get_random_string(20)

        training.slug = slug
        training.user = self.user
        training.save()

        training_questions = []
        for question in training.training_type.questions.all():
            training_questions.append(TrainingQuestion(training=training, question=question))

        TrainingQuestion.objects.bulk_create(training_questions)

        return training<|MERGE_RESOLUTION|>--- conflicted
+++ resolved
@@ -537,10 +537,6 @@
             slug = get_random_string(20)
         credential_application.user = self.user
         credential_application.slug = slug
-<<<<<<< HEAD
-        # credential_application.training_completion_report_url = self.report_url
-=======
->>>>>>> d3b73f1e
         credential_application.save()
         return credential_application
 
@@ -672,11 +668,8 @@
         self.fields['training_type'].initial = self.training_type
 
         if self.training_type is not None:
-<<<<<<< HEAD
             self.fields['training_type'].help_text = self.training_type.description
 
-=======
->>>>>>> d3b73f1e
             if self.training_type.required_field == RequiredField.DOCUMENT:
                 self.fields['completion_report'].disabled = False
                 self.fields['completion_report'].required = True
@@ -689,11 +682,7 @@
     def clean(self):
         data = super().clean()
 
-<<<<<<< HEAD
         trainings = Training.objects.filter(
-=======
-        training = Training.objects.filter(
->>>>>>> d3b73f1e
             Q(status=TrainingStatus.REVIEW)
             | Q(status=TrainingStatus.ACCEPTED, training_type__valid_duration__isnull=True)
             | Q(
@@ -701,11 +690,7 @@
                 process_datetime__gte=timezone.now() - F('training_type__valid_duration'),
             )
         ).filter(training_type=OuterRef('pk'), user=self.user)
-<<<<<<< HEAD
         available_training_types = TrainingType.objects.annotate(training_exists=Exists(trainings)).filter(
-=======
-        available_training_types = TrainingType.objects.annotate(training_exists=Exists(training)).filter(
->>>>>>> d3b73f1e
             training_exists=False
         )
 
