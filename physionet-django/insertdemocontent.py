--- conflicted
+++ resolved
@@ -54,18 +54,18 @@
 DataType.objects.create(name='Image', description = 'Visual medical images such as x-rays and MRIs')
 
 
-<<<<<<< HEAD
+
 
 # Add annotation types
 #import_annotation_classes()
 # Add annotation labels
 #import_annotation_labels()
 
-=======
+
 # Add signal types
-for signame in wfdb.signaltypes:
-    WFDB_Signal_Type.objects.create(name=signame)
->>>>>>> 02ffb802
+# for signame in wfdb.signaltypes:
+#    WFDB_Signal_Type.objects.create(name=signame)
+
 
 # Add databases
 mimicoverview = "MIMIC is an openly available dataset developed by the MIT Lab for Computational Physiology, comprising deidentified health data associated with ~40,000 critical care patients. It includes demographics, vital signs, laboratory tests, medications, and more."
