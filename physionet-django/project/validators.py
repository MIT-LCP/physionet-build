import re

from django.core.exceptions import ValidationError
<<<<<<< HEAD
from django.core.validators import RegexValidator
from django.utils.translation import ugettext as _
=======
from django.utils.translation import gettext as _
>>>>>>> 5c7024ad

MAX_FILENAME_LENGTH = 60
MAX_PROJECT_SLUG_LENGTH = 30

_good_name_pattern = re.compile(r'\w+([\w\-\.]*\w+)?', re.ASCII)
_bad_name_pattern = re.compile(r'^(?:con|nul|aux|prn|com\d|lpt\d)(?:\.|$)',
                               re.ASCII|re.IGNORECASE)


def validate_filename(value):
    """
    Validate file/folder names.

    Examples:
    allowed = ['h', 'hi1', 'hi1.txt', '1.1', 'hi1.x', 'hi_1', '1-hi.1']
    disallowed = ['', '!', 'hi!', '.hi', 'hi.', 'hi..hi', '.', '..']
    """
    if len(value) > MAX_FILENAME_LENGTH:
        raise ValidationError(
            'Invalid file name "%(filename)s". '
            'File names may be at most %(limit)s characters long.',
            params={'filename': value, 'limit': MAX_FILENAME_LENGTH})
    if not _good_name_pattern.fullmatch(value):
        raise ValidationError(
            'Invalid file name "%(filename)s". '
            'File names may only contain letters, numbers, dashes (-), dots '
            '(.), and underscores (_). They may not begin or end with a dot '
            'or dash.',
            params={'filename': value})
    if '..' in value:
        raise ValidationError(
            'Invalid file name "%(filename)s". '
            'File names may not contain two consecutive dots.',
            params={'filename': value})
    if _bad_name_pattern.match(value):
        raise ValidationError(
            'Invalid file name "%(filename)s". '
            'File names CON, NUL, AUX, PRN, COM0-COM9, LPT0-LPT9, or any of '
            'these followed by a dot and file extension, are not allowed.',
            params={'filename': value})


def validate_filename_or_parent(value):
    """
    Check if string is either a valid file base name, or '../'.
    """
    if value != '../':
        validate_filename(value)


def validate_oldfilename(value):
    """
    Check if string is potentially a file base name.
    """
    if '/' in value or value == '' or value == '.' or value == '..':
        raise ValidationError('Not a valid file base name.')


def validate_doi(value):
    """
    Validate a doi.
    This follows the regular expression in the DataCite website.

    https://support.datacite.org/docs/doi-basics
    """
    if not re.fullmatch(r'^10.\d{4,9}/[-._;()/:a-zA-Z0-9]+$', value):
        raise ValidationError('Invalid DOI: %(doi)s', params={'doi': value})


def validate_subdir(value):
    """
    Validate a subdirectory used to explore a project's files.
    Only letters, numbers, dashes, underscores, dots, and / allowed,
    or empty. No consecutive dots or fwd slashes.
    """
    if not re.fullmatch(r'[\w\-\./]*', value) or '..' in value or value.startswith('/') or '//' in value:
        raise ValidationError('Invalid path')


def validate_version(value):
    """
    Validate version string. Allow empty value for initial state.
    """
    if not re.fullmatch(r'[0-9]+(\.[0-9]+)+', value) or '..' in value:
        raise ValidationError('Version may only contain numbers and dots, and must begin and end with a number.')


def validate_slug(value):
    """
    Validate a published slug. Not ending with dash number for google
    cloud. Must not exceed MAX_PROJECT_SLUG_LENGTH.

    Only accepts lowercase alphanumerics and hyphens
    """
    if len(value) > MAX_PROJECT_SLUG_LENGTH:
        raise ValidationError(
            'Invalid file name "%(slug)s". '
            'Slug may be at most %(limit)s characters long.',
            params={'slug': value, 'limit': MAX_PROJECT_SLUG_LENGTH})
    if (not re.fullmatch(r'[a-z0-9](?:[a-z0-9-]*[a-z0-9])?', value) or '--' in value):
        raise ValidationError("""
            Slug must only contain lowercase alphanumerics and hyphens, and
            must be of length 1-{}. Must begin and end with an alphanumeric.
            Must not contain consecutive hyphens.
            """.format(MAX_PROJECT_SLUG_LENGTH))


def validate_title(value):
    """
    Validate titles that start with an alphanumeric character followed by
    characters marked as letters in Unicode along side with the following
    special characters: ' , * ? : ( ) -
    """
    if not re.fullmatch(r'[a-zA-Z0-9][\w\'*,?:( )-]+', value):
        raise ValidationError("Enter a valid title. This value may contain only letters, numbers, spaces and [,-'*?:()]")


def validate_topic(value):
    """
    Validate topics that start with an alphabetical character
    followed by characters marked as letters in Unicode and dashes.
    """
    if not re.fullmatch(r'[a-zA-Z\d][\w -]*', value):
        raise ValidationError('Letters, numbers, spaces, underscores, and hyphens only. Must begin with a letter or number.')


validate_environment_group_name = RegexValidator(
    "^[a-z](?:[-a-z0-9]{4,28}[a-z0-9])$",
    message="The Google Group name in not valid",
)<|MERGE_RESOLUTION|>--- conflicted
+++ resolved
@@ -1,12 +1,8 @@
 import re
 
 from django.core.exceptions import ValidationError
-<<<<<<< HEAD
 from django.core.validators import RegexValidator
-from django.utils.translation import ugettext as _
-=======
 from django.utils.translation import gettext as _
->>>>>>> 5c7024ad
 
 MAX_FILENAME_LENGTH = 60
 MAX_PROJECT_SLUG_LENGTH = 30
