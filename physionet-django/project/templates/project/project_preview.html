--- conflicted
+++ resolved
@@ -151,7 +151,6 @@
               <a style="color:red"><strong>* Required field missing</strong></a>
             {% endif %}
           </p>
-<<<<<<< HEAD
           {% if project.dua %}
             <p>
               <strong>Data Use Agreement:</strong>
@@ -163,20 +162,12 @@
               {% endif %}
             </p>
           {% endif %}
-          {% if project.access_policy == AccessPolicy.CREDENTIALED %}
+          {% if project.access_policy == AccessPolicy.CREDENTIALED or project.access_policy == AccessPolicy.CONTRIBUTOR_REVIEW %}
             <p>
               <strong>Required training:</strong>
               {% for training in project.required_trainings.all %}
                 <br>
                 <a href="{% url 'project_required_trainings_preview' project.slug %}#{{ training.id }}">{{ training }}</a>
-=======
-          {% if project.access_policy == AccessPolicy.CREDENTIALED or project.access_policy == AccessPolicy.CONTRIBUTOR_REVIEW %}
-            <p>
-              <strong>Required training:</strong>
-              {% for training in project.required_training.all %}
-                <br>
-                <a href="{% url 'project_required_training_preview' project.slug %}#{{ training.id }}">{{ training }}</a>
->>>>>>> d3b73f1e
               {% endfor%}
             </p>
           {% endif %}
