--- conflicted
+++ resolved
@@ -457,11 +457,7 @@
 
         UploadedDocument.objects.bulk_create(documents)
 
-<<<<<<< HEAD
         project.required_trainings.set(self.latest_project.required_trainings.all())
-=======
-        project.required_training.set(self.latest_project.required_training.all())
->>>>>>> d3b73f1e
 
         current_file_root = project.file_root()
         older_file_root = self.latest_project.file_root()
@@ -778,20 +774,12 @@
 class AccessMetadataForm(forms.ModelForm):
     class Meta:
         model = ActiveProject
-<<<<<<< HEAD
         fields = ('access_policy', 'license', 'dua', 'required_trainings', 'allow_file_downloads')
         help_texts = {
             'access_policy': '* Access policy for files.',
             'license': "* License for usage. <a href='/about/publish/#licenses' target='_blank'>View available.</a>",
             'dua': "* Insert DUA help text!",
             'required_trainings': '* Choose required training to access the dataset.',
-=======
-        fields = ('access_policy', 'license', 'required_training', 'allow_file_downloads')
-        help_texts = {
-            'access_policy': '* Access policy for files.',
-            'license': "* License for usage. <a href='/about/publish/#licenses' target='_blank'>View available.</a>",
-            'required_training': '* Choose required training to access the dataset.',
->>>>>>> d3b73f1e
             'allow_file_downloads': (
                 '* This option allows to enable/disable direct files downloads from the '
                 'platform. It cannot be changed after the publication of the project!'
@@ -809,25 +797,16 @@
         data = kwargs.get('data')
         if self.access_policy is None and data is not None:
             self.access_policy = int(data.get('access_policy'))
-<<<<<<< HEAD
-=======
 
         super().__init__(*args, **kwargs)
->>>>>>> d3b73f1e
 
         if not settings.ENABLE_FILE_DOWNLOADS_OPTION:
             del self.fields['allow_file_downloads']
 
-<<<<<<< HEAD
-        super().__init__(*args, **kwargs)
-
-=======
->>>>>>> d3b73f1e
         if self.access_policy is None:
             self.access_policy = self.instance.access_policy
 
         self.fields['license'].queryset = License.objects.filter(
-<<<<<<< HEAD
             is_active=True,
             project_types=self.instance.resource_type,
             access_policy=self.access_policy
@@ -848,16 +827,6 @@
             self.fields['dua'].required = False
             self.fields['dua'].widget = forms.HiddenInput()
 
-=======
-            resource_types__icontains=str(self.instance.resource_type.id), access_policy=self.access_policy
-        )
-
-        if self.access_policy not in {AccessPolicy.CREDENTIALED, AccessPolicy.CONTRIBUTOR_REVIEW}:
-            self.fields['required_training'].disabled = True
-            self.fields['required_training'].required = False
-            self.fields['required_training'].widget = forms.HiddenInput()
-
->>>>>>> d3b73f1e
         if not self.editable:
             for field in self.fields.values():
                 field.disabled = True
