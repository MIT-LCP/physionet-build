import uuid

from django.core.validators import MaxValueValidator, MinValueValidator
from django.db import models

from project.modelcomponents.activeproject import ActiveProject
from project.modelcomponents.archivedproject import ArchivedProject
from project.modelcomponents.publishedproject import PublishedProject


class CoreProject(models.Model):
    """
    The core underlying object that links all versions of the project in
    its various states
    """
    id = models.UUIDField(primary_key=True, default=uuid.uuid4, editable=False)
    creation_datetime = models.DateTimeField(auto_now_add=True)
    # doi pointing to the latest version of the published project
    doi = models.CharField(max_length=50, blank=True, null=True)
    # Maximum allowed storage capacity in bytes.
    # Default = 100Mb. Max = 10Tb
    storage_allowance = models.BigIntegerField(default=104857600,
        validators=[MaxValueValidator(109951162777600),
                    MinValueValidator(104857600)])

    class Meta:
        default_permissions = ()

    def active_new_version(self):
        "Whether there is a new version being worked on"
        return bool(self.activeprojects.filter())

    def get_published_versions(self):
        """
        Return a queryset of PublishedProjects, sorted by version.
        """
        return self.publishedprojects.filter().order_by('version_order')

    @property
    def total_published_size(self):
        """
        Total storage size of the published projects.

        This is the sum of the PublishedProjects'
        incremental_storage_size values (which will be less than the
        sum of the main_storage_size values if there are files that
        are shared between versions) and reflects the actual size of
        the data on disk.
        """
        result = self.publishedprojects \
                     .aggregate(total=models.Sum('incremental_storage_size'))
        # The sum will be None if there are no publishedprojects.  It will
        # also be None if any projects have incremental_storage_size=None.
        return result['total'] or 0


class ProjectType(models.Model):
    """
    The project types available on the platform
    """
    id = models.PositiveSmallIntegerField(primary_key=True)
    name = models.CharField(max_length=20)
    description = models.TextField()

<<<<<<< HEAD
    class Meta:
        default_permissions = ()
=======
    def __str__(self):
        return self.name
>>>>>>> 3a6476d9


class ProgrammingLanguage(models.Model):
    """
    Language to tag all projects
    """
    name = models.CharField(max_length=50, unique=True)

    class Meta:
        default_permissions = ()

    def __str__(self):
        return self.name


def exists_project_slug(slug):
    """
    Whether the slug has been taken by an existing project of any
    kind.
    """
    return bool(ActiveProject.objects.filter(slug=slug)
            or ArchivedProject.objects.filter(slug=slug)
            or PublishedProject.objects.filter(slug=slug))<|MERGE_RESOLUTION|>--- conflicted
+++ resolved
@@ -62,13 +62,11 @@
     name = models.CharField(max_length=20)
     description = models.TextField()
 
-<<<<<<< HEAD
     class Meta:
         default_permissions = ()
-=======
+
     def __str__(self):
         return self.name
->>>>>>> 3a6476d9
 
 
 class ProgrammingLanguage(models.Model):
