--- conflicted
+++ resolved
@@ -93,19 +93,11 @@
 videopulse	Video Pulse Signals in Stationary and Motion Conditions	12 July 2017
 voiced	VOice ICar fEDerico II Database	07 June 2018
 wrist	Wrist PPG During Exercise	20 October 2017
-<<<<<<< HEAD
-synthetic	Surrogate Data with Correlations, Trends, and Nonstationarities	29 April 2016 
-=======
->>>>>>> 93fc8881
 tremordb	Effect of Deep Brain Stimulation on Parkinsonian Tremor	27 August 2001
 nqmitcsxpd	neuroQWERTY MIT-CSXPD Dataset	20 December 2016
 qde	Quantitative Dehydration Estimation	10 August 2017
 tappy	Tappy Keystroke Data	20 October 2017
-<<<<<<< HEAD
-umwdb	Long-term Recordings of Gait Dynamics	16 August 200
-=======
 umwdb	Long-term Recordings of Gait Dynamics	16 August 2001
->>>>>>> 93fc8881
 gaitpdb	Gait in Parkinson's Disease	25 February 2008
 plantar	Modulation of Plantar Pressure and Muscle During Gait	17 July 2018
 cuiless16	CUILESS2016	24 January 2018
