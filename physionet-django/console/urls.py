--- conflicted
+++ resolved
@@ -159,9 +159,7 @@
     path('event_agreements/<int:pk>/delete/', views.event_agreement_delete, name='event_agreement_delete'),
     path('event_agreements/<int:pk>/new-version/', views.event_agreement_new_version,
          name='event_agreement_new_version'),
-<<<<<<< HEAD
     path('console/user/manage/<username>/', views.event_invite_host, name='event_invite_host'),
-=======
 
     # Courses/On Platform Training
     path('courses/', training_views.courses, name='courses'),
@@ -170,7 +168,6 @@
          training_views.download_course, name='download_course_version'),
     path('courses/<training_slug>/expire/<str:version>',
          training_views.expire_course, name='expire_course_version'),
->>>>>>> 2e4e0cb2
 ]
 
 # Parameters for testing URLs (see physionet/test_urls.py)
