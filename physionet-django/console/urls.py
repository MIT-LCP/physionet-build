from console import views
from django.urls import path

urlpatterns = [
    path('', views.console_home,
        name='console_home'),
    path('editor-home/', views.editor_home,
        name='editor_home'),
    # Lists of projects
    path('unsubmitted-projects/', views.unsubmitted_projects,
        name='unsubmitted_projects'),
    path('submitted-projects/', views.submitted_projects,
        name='submitted_projects'),
    path('published-projects/', views.published_projects,
        name='published_projects'),
    path('rejected-submissions/', views.rejected_submissions,
        name='rejected_submissions'),
<<<<<<< HEAD
    path('project-access/', views.project_access,
        name='protected_project_access'),
=======
>>>>>>> 3a6476d9
    path('project-access-manage/<pid>/', views.project_access_manage,
        name='project_access_manage'),
    path('published-projects/<project_slug>/<version>/',
        views.manage_published_project, name='manage_published_project'),
    path('data-access-request/<int:pk>/', views.access_request, name='access_request'),

    # Logs
    path('data-access-logs/', views.project_access_requests_list, name='project_access_requests_list'),
    path('data-access-logs/<int:pk>/', views.project_access_requests_detail, name='project_access_requests_detail'),
    path('project-access-logs/', views.project_access_logs, name='project_access_logs'),
    path('project-access-logs/<pid>/', views.project_access_logs_detail, name='project_access_logs_detail'),
    path('user-access-logs/', views.user_access_logs, name='user_access_logs'),
    path('user-access-logs/<pid>/', views.user_access_logs_detail, name='user_access_logs_detail'),
    path('download-project-accesses/<int:pk>/', views.download_project_accesses, name='download_project_accesses'),
    path('download-user-accesses/<int:pk>/', views.download_user_accesses, name='download_user_accesses'),
    path('gcp-signed-urls-logs/', views.gcp_signed_urls_logs, name='gcp_signed_urls_logs'),
    path('gcp-signed-urls-logs/<int:pk>/', views.gcp_signed_urls_logs_detail, name='gcp_signed_urls_logs_detail'),
    path('download-signed-urls-logs/<int:pk>/', views.download_signed_urls_logs, name='download_signed_urls_logs'),

    # Individual edit pages
    path('submitted-projects/<project_slug>/', views.submission_info_redirect, name='submission_info_redirect'),
    path('submitted-projects/<project_slug>/info/', views.submission_info, name='submission_info'),
    path('submitted-projects/<project_slug>/edit/', views.edit_submission, name='edit_submission'),
    path('submitted-projects/<project_slug>/copyedit/', views.copyedit_submission, name='copyedit_submission'),
    path('submitted-projects/<project_slug>/awaiting-authors/', views.awaiting_authors, name='awaiting_authors'),
    path('submitted-projects/<project_slug>/publish/', views.publish_submission, name='publish_submission'),
    path('publish-slug-available/<project_slug>/', views.publish_slug_available, name='publish_slug_available'),

    path('storage-requests/', views.storage_requests,
        name='storage_requests'),

    path('complete-credential-applications/', views.complete_credential_applications,
         name='complete_credential_applications'),
    path('complete-list-credentialed-people/', views.complete_list_credentialed_people,
        name='complete_list_credentialed_people'),
    path('credential-applications/<status>', views.credential_applications,
        name='credential_applications'),
    path('known-references/', views.known_references,
        name='known_references'),
    path('known-references/search/', views.known_references_search,
        name='known_references_search'),
    path('credential_processing/', views.credential_processing,
        name='credential_processing'),

    path('credentialed-users/<username>/',
        views.credentialed_user_info, name='credentialed_user_info'),
    path('view-credential-applications/<application_slug>/',
        views.view_credential_application,
        name='view_credential_application'),
    path('credential-applications/<application_slug>/process/',
        views.process_credential_application,
        name='process_credential_application'),

    # Download a CSV of the people that have a credentialed DB access
    path('download_credentialed_users/',
        views.download_credentialed_users,
        name="download_credentialed_users"),

    path('training/<status>/', views.training_list, name='training_list'),
    path('training/view/<int:pk>/', views.training_detail, name='training_detail'),
    path('training/process/<int:pk>/', views.training_proccess, name='training_process'),
    path('users/search/<group>/', views.users_search, name='users_list_search'),
    path('users/<group>/', views.users, name='users'),
    path('user/manage/<username>/', views.user_management,
        name='user_management'),

    path('news/', views.news_console, name='news_console'),
    path('news/add/', views.news_add, name='news_add'),
    path('news/search/', views.news_search, name='news_search'),
    path('news/edit/<news_id>/', views.news_edit, name='news_edit'),

    path('featured/', views.featured_content, name='featured_content'),
    path('featured/add', views.add_featured, name='add_featured'),

    # guidelines
    path('guidelines/review/', views.guidelines_review, name='guidelines_review'),

    path('user-autocomplete/', views.UserAutocomplete.as_view(), name='user-autocomplete'),
    path('project-autocomplete/', views.ProjectAutocomplete.as_view(), name='project-autocomplete'),

    # editorial stats
    path('usage/editorial/stats/', views.editorial_stats, name='editorial_stats'),
    path('usage/credentialing/stats/', views.credentialing_stats, name='credentialing_stats'),
    path('usage/submission/stats/', views.submission_stats, name='submission_stats'),
    # static pages
    path('static-pages/', views.static_pages, name='static_pages'),
    path('static-pages/<int:page_pk>/', views.static_page_sections, name='static_page_sections'),
    path(
        'static-pages/<int:page_pk>/<int:section_pk>/delete/',
        views.static_page_sections_delete,
        name='static_page_sections_delete',
    ),
    path(
        'static-pages/<int:page_pk>/<int:section_pk>/edit/',
        views.static_page_sections_edit,
        name='static_page_sections_edit',
    ),
    path('licenses/', views.license_list, name='license_list'),
    path('licenses/<int:pk>/', views.license_detail, name='license_detail'),
    path('licenses/<int:pk>/delete/', views.license_delete, name='license_delete'),
    path('licenses/<int:pk>/new-version/', views.license_new_version, name='license_new_version'),
    path('duas/', views.dua_list, name='dua_list'),
    path('duas/<int:pk>/', views.dua_detail, name='dua_detail'),
    path('duas/<int:pk>/delete/', views.dua_delete, name='dua_delete'),
    path('duas/<int:pk>/new-version/', views.dua_new_version, name='dua_new_version'),
    path('code-of-conducts/', views.code_of_conduct_list, name='code_of_conduct_list'),
    path('code-of-conducts/<int:pk>/', views.code_of_conduct_detail, name='code_of_conduct_detail'),
    path('code-of-conducts/<int:pk>/delete/', views.code_of_conduct_delete, name='code_of_conduct_delete'),
    path(
        'code-of-conducts/<int:pk>/new-version/',
        views.code_of_conduct_new_version,
        name='code_of_conduct_new_version',
    ),
    path('code-of-conducts/<int:pk>/activate/', views.code_of_conduct_activate, name='code_of_conduct_activate'),
]<|MERGE_RESOLUTION|>--- conflicted
+++ resolved
@@ -15,11 +15,6 @@
         name='published_projects'),
     path('rejected-submissions/', views.rejected_submissions,
         name='rejected_submissions'),
-<<<<<<< HEAD
-    path('project-access/', views.project_access,
-        name='protected_project_access'),
-=======
->>>>>>> 3a6476d9
     path('project-access-manage/<pid>/', views.project_access_manage,
         name='project_access_manage'),
     path('published-projects/<project_slug>/<version>/',
