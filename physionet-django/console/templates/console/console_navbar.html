--- conflicted
+++ resolved
@@ -84,7 +84,6 @@
           </li>
         </ul>
       </li>
-<<<<<<< HEAD
       
       <!-- training -->
       <li class="nav-item {% if training_nav %}active{% endif %}" data-toggle="tooltip" data-placement="right">
@@ -94,8 +93,6 @@
         </a>
       </li>
 
-=======
->>>>>>> 52ec3b4a
       <!-- project access -->
       <li class="nav-item {% if project_access_nav %}active{% endif %}" data-toggle="tooltip" data-placement="right">
         <a id="nav_protected_project_access" class="nav-link" href="{% url 'protected_project_access' %}">
