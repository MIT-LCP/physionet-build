--- conflicted
+++ resolved
@@ -99,79 +99,56 @@
             </li>
           </ul>
         </li>
-      {% endif %}
-<<<<<<< HEAD
-=======
-          <li class="nav-item {% if processing_credentials_nav %}active{% endif %}">
-            <a id="nav_credential_applications" href="{% url 'credential_processing' %}">Processing</a>
-          </li>
-          <li class="nav-item {% if past_credentials_nav %}active{% endif %} ">
-            <a id="nav_all_credential_applications" href="{% url 'credential_applications' 'successful' %}">All Applications</a>
-          </li>
-          <li class="nav-item {% if known_ref_nav %}active{% endif %} ">
-            <a id="nav_known_ref" href="{% url 'known_references' %}">Known References</a>
-          </li>
-        </ul>
-      </li>
-      
-      <!-- training -->
-      <li class="nav-item {% if training_nav %}active{% endif %}" data-toggle="tooltip" data-placement="right">
-        <a id="nav_storage_requests" class="nav-link" href="{% url 'training_list' %}">
-          <i class="fa fa-fw fa-school"></i>
-          <span class="nav-link-text">Training</span>
-        </a>
-      </li>
->>>>>>> ed2211c5
+
+        <!-- training -->
+        <li class="nav-item {% if training_nav %}active{% endif %}" data-toggle="tooltip" data-placement="right">
+          <a id="nav_storage_requests" class="nav-link" href="{% url 'training_list' %}">
+            <i class="fa fa-fw fa-school"></i>
+            <span class="nav-link-text">Training</span>
+          </a>
+        </li>
+      {% endif %}
 
       <!-- project access -->
       {% if perms.project.can_view_access_logs %}
-      <li class="nav-item {% if project_access_nav %}active{% endif %}" data-toggle="tooltip" data-placement="right">
-        <a id="nav_protected_project_access" class="nav-link" href="{% url 'protected_project_access' %}">
-          <i class="fa fa-fw fa-universal-access"></i>
-          <span class="nav-link-text">Access</span>
-        </a>
-      </li>
-<<<<<<< HEAD
-=======
+        <li class="nav-item {% if project_access_nav %}active{% endif %}" data-toggle="tooltip" data-placement="right">
+          <a id="nav_protected_project_access" class="nav-link" href="{% url 'protected_project_access' %}">
+            <i class="fa fa-fw fa-universal-access"></i>
+            <span class="nav-link-text">Access</span>
+          </a>
+        </li>
+
+        <!-- logs -->
+        <li class="nav-item" data-toggle="tooltip" data-placement="right">
+        {% if project_access_logs_nav or user_access_logs_nav or gcp_logs_nav %}
+          <a id="nav_logs_dropdown" class="nav-link nav-link-collapse drop" data-toggle="collapse" href="#logsComponent" data-parent="#sideAccordion" aria-expanded="true">
+        {% else %}
+          <a id="nav_logs_dropdown" class="nav-link nav-link-collapse drop collapsed" data-toggle="collapse" href="#logsComponent" data-parent="#sideAccordion" aria-expanded="false">
+        {% endif %}
+            <i class="fa fa-fw fa-fingerprint"></i>
+            <span class="nav-link-text">Logs</span>
+          </a>
+          <!-- submenu -->
+        {% if project_access_logs_nav or user_access_logs_nav or gcp_logs_nav %}
+          <ul class="sidenav-second-level collapse show" id="logsComponent" style="">
+        {% else %}
+          <ul class="sidenav-second-level collapse" id="logsComponent">
+        {% endif %}
+            <li class="nav-item {% if project_access_logs_nav %}active{% endif %}">
+              <a id="nav_project_access_logs" class="nav-link" href="{% url 'project_access_logs' %}">Project Logs</a>
+            </li>
+            <li class="nav-item {% if user_access_logs_nav %}active{% endif %}">
+              <a id="nav_user_access_logs" class="nav-link" href="{% url 'user_access_logs' %}">User Logs</a>
+            </li>
+            {% if storage_type == 'GCP' %}
+              <li class="nav-item {% if gcp_logs_nav %}active{% endif %}">
+                <a id="nav_gcp_logs" class="nav-link" href="{% url 'gcp_signed_urls_logs' %}">GCP Logs</a>
+              </li>
+            {% endif %}
+          </ul>
+        </li>
+      {% endif %}
       
-      <!-- logs -->
-      <li class="nav-item" data-toggle="tooltip" data-placement="right">
-      {% if project_access_logs_nav or user_access_logs_nav or gcp_logs_nav %}
-        <a id="nav_logs_dropdown" class="nav-link nav-link-collapse drop" data-toggle="collapse" href="#logsComponent" data-parent="#sideAccordion" aria-expanded="true">
-      {% else %}
-        <a id="nav_logs_dropdown" class="nav-link nav-link-collapse drop collapsed" data-toggle="collapse" href="#logsComponent" data-parent="#sideAccordion" aria-expanded="false">
-      {% endif %}
-          <i class="fa fa-fw fa-fingerprint"></i>
-          <span class="nav-link-text">Logs</span>
-        </a>
-        <!-- submenu -->
-      {% if project_access_logs_nav or user_access_logs_nav or gcp_logs_nav %}
-        <ul class="sidenav-second-level collapse show" id="logsComponent" style="">
-      {% else %}
-        <ul class="sidenav-second-level collapse" id="logsComponent">
-      {% endif %}
-          <li class="nav-item {% if project_access_logs_nav %}active{% endif %}">
-            <a id="nav_project_access_logs" class="nav-link" href="{% url 'project_access_logs' %}">Project Logs</a>
-          </li>
-          <li class="nav-item {% if user_access_logs_nav %}active{% endif %}">
-            <a id="nav_user_access_logs" class="nav-link" href="{% url 'user_access_logs' %}">User Logs</a>
-          </li>
-          {% if storage_type == 'GCP' %}
-            <li class="nav-item {% if gcp_logs_nav %}active{% endif %}">
-              <a id="nav_gcp_logs" class="nav-link" href="{% url 'gcp_signed_urls_logs' %}">GCP Logs</a>
-            </li>
-          {% endif %}
-        </ul>
-      </li>
-
-      <!-- users -->
-      <li class="nav-item" data-toggle="tooltip" data-placement="right">
-      {% if user_nav %}
-        <a id="nav_users_dropdown" class="nav-link nav-link-collapse drop" data-toggle="collapse" href="#userComponents" data-parent="#sideAccordion" aria-expanded="true">
-      {% else %}
-        <a id="nav_users_dropdown" class="nav-link nav-link-collapse drop collapsed" data-toggle="collapse" href="#userComponents" data-parent="#sideAccordion" aria-expanded="false">
->>>>>>> ed2211c5
-      {% endif %}
 
       <!-- users -->
       {% if perms.user.view_user %}
