--- conflicted
+++ resolved
@@ -491,12 +491,7 @@
             notification.publish_notify(request, published_project)
             utility.publish_doi(published_project)
             return render(request, 'console/publish_complete.html',
-<<<<<<< HEAD
-                {'published_project': published_project})
-=======
                 {'published_project': published_project, 'editor_home': True})
-
->>>>>>> 0fd6fae8
     publishable = project.is_publishable()
     url_prefix = notification.get_url_prefix(request)
     publish_form = forms.PublishForm(project=project)
@@ -506,12 +501,8 @@
          'author_emails': author_emails, 'storage_info': storage_info,
          'edit_logs': edit_logs, 'copyedit_logs': copyedit_logs,
          'latest_version': latest_version, 'publish_form': publish_form,
-<<<<<<< HEAD
-         'max_slug_length': MAX_PROJECT_SLUG_LENGTH, 'url_prefix': url_prefix})
-=======
          'max_slug_length': MAX_PROJECT_SLUG_LENGTH, 'editor_home': True,
          'url_prefix': url_prefix})
->>>>>>> 0fd6fae8
 
 
 def process_storage_response(request, storage_response_formset):
