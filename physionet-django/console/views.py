import csv
import logging
import os
from collections import OrderedDict
from datetime import datetime
from itertools import chain
from statistics import StatisticsError, median

from django.forms.formsets import formset_factory
from django.forms.models import inlineformset_factory

import notification.utility as notification
from background_task import background
from console.tasks import associated_task, get_associated_tasks
from dal import autocomplete
from django.conf import settings
from django.contrib import messages
from django.contrib.auth.decorators import login_required, user_passes_test, permission_required
from django.contrib.contenttypes.forms import generic_inlineformset_factory
from django.contrib.contenttypes.models import ContentType
from django.db.models import Count, DurationField, F, Q
from django.db.models.functions import Cast
from django.db import transaction
from django.forms import Select, Textarea, modelformset_factory
from django.forms.models import model_to_dict
from django.http import Http404, HttpResponse, JsonResponse
from django.shortcuts import get_object_or_404, redirect, render
from django.urls import reverse
from django.utils import timezone
from django.core.exceptions import PermissionDenied
from notification.models import News
from physionet.forms import set_saved_fields_cookie
from physionet.middleware.maintenance import ServiceUnavailable
from physionet.utility import paginate
from physionet.models import Section, StaticPage
from project import forms as project_forms
from project.models import (
    GCP,
    GCPLog,
    AccessLog,
    AccessPolicy,
    ActiveProject,
    ArchivedProject,
    DataAccess,
    DUA,
    DataAccessRequest,
    DUASignature,
    License,
    EditLog,
    License,
    Publication,
    PublishedProject,
    Reference,
    StorageRequest,
    Topic,
    exists_project_slug,
)
from project.projectfiles import ProjectFiles
from project.utility import readable_size
from project.validators import MAX_PROJECT_SLUG_LENGTH
from project.views import get_file_forms, get_project_file_info, process_files_post
from user.models import (
    AssociatedEmail,
    CredentialApplication,
    CredentialReview,
    LegacyCredential,
    User,
    Training,
    TrainingQuestion,
    CodeOfConduct,
)
from physionet.enums import LogCategory
from console import forms, utility, services
from console.forms import ProjectFilterForm, UserFilterForm


LOGGER = logging.getLogger(__name__)


@associated_task(PublishedProject, 'pid')
@background()
def make_zip_background(pid):
    """
    Schedule a background task to make the zip file
    """
    project = PublishedProject.objects.get(id=pid)
    # Create zip file if there are files. Should always be the case.
    project.make_zip()
    project.set_storage_info()


@associated_task(PublishedProject, 'pid')
@background()
def make_checksum_background(pid):
    """
    Schedule a background task to make the checksum file
    """
    project = PublishedProject.objects.get(id=pid)
    # Create checksum file if there are files. Should always be the case.
    project.make_checksum_file()
    project.set_storage_info()


def is_admin(user, *args, **kwargs):
    return user.is_admin


def handling_editor(base_view):
    """
    Access decorator. The user must be the editor of the project.
    """
    @login_required
    def handling_view(request, *args, **kwargs):
        user = request.user
        try:
            project = ActiveProject.objects.get(slug=kwargs['project_slug'])
            if user.is_admin and user == project.editor:
                kwargs['project'] = project
                return base_view(request, *args, **kwargs)
        except ActiveProject.DoesNotExist:
            raise Http404()
        raise Http404('Unable to access page')
    return handling_view

# ------------------------- Views begin ------------------------- #


def console_home(request):
    if not request.user.is_authenticated or not request.user.is_admin:
        raise PermissionDenied
    return render(request, 'console/console_home.html', {'console_home_nav': True})


@permission_required('project.change_activeproject', raise_exception=True)
def submitted_projects(request):
    """
    List of active submissions. Editors are assigned here.
    """
    user = request.user
    if request.method == 'POST' and user.has_perm('project.can_assign_editor'):
        assign_editor_form = forms.AssignEditorForm(request.POST)
        if assign_editor_form.is_valid():
            # Move this into project method
            project = ActiveProject.objects.get(id=assign_editor_form.cleaned_data['project'])
            project.assign_editor(assign_editor_form.cleaned_data['editor'])
            notification.assign_editor_notify(project)
            notification.editor_notify_new_project(project, user)
            messages.success(request, 'The editor has been assigned')

    # Submitted projects
    projects = ActiveProject.objects.filter(submission_status__gt=0).order_by(
        'submission_datetime')
    # Separate projects by submission status
    # Awaiting editor assignment
    assignment_projects = projects.filter(submission_status=10)
    # Awaiting editor decision
    decision_projects = projects.filter(submission_status=20)
    # Awaiting author revisions
    revision_projects = projects.filter(submission_status=30)
    # Awaiting editor copyedit
    copyedit_projects = projects.filter(submission_status=40)
    # Awaiting author approval
    approval_projects = projects.filter(submission_status=50)
    # Awaiting editor publish
    publish_projects = projects.filter(submission_status=60)

    assign_editor_form = forms.AssignEditorForm()

    # Time to check if the reminder email can be sent
    yesterday = timezone.now() + timezone.timedelta(days=-1)

    if request.method == "POST":
        try:
            if 'send_approval_reminder' in request.POST:
                pid = request.POST.get('send_approval_reminder', '')
                project = ActiveProject.objects.get(id=pid)
                notification.copyedit_complete_notify(request, project,
                                                      project.copyedit_logs.last(), reminder=True)
                project.latest_reminder = timezone.now()
                project.save()
                messages.success(request, 'The reminder email has been sent.')
            elif 'send_revision_reminder' in request.POST:
                pid = request.POST.get('send_revision_reminder', '')
                project = ActiveProject.objects.get(id=pid)
                notification.edit_decision_notify(request, project,
                                                  project.edit_logs.last(), reminder=True)
                project.latest_reminder = timezone.now()
                project.save()
                messages.success(request, 'The reminder email has been sent.')
        except (ValueError, ActiveProject.DoesNotExist):
            pass
    return render(request, 'console/submitted_projects.html',
                  {'assign_editor_form': assign_editor_form,
                   'assignment_projects': assignment_projects,
                   'decision_projects': decision_projects,
                   'revision_projects': revision_projects,
                   'copyedit_projects': copyedit_projects,
                   'approval_projects': approval_projects,
                   'publish_projects': publish_projects,
                   'submitted_projects_nav': True,
                   'yesterday': yesterday})


@permission_required('project.change_activeproject', raise_exception=True)
def editor_home(request):
    """
    List of submissions the editor is responsible for
    """
    projects = ActiveProject.objects.filter(editor=request.user).order_by(
        'submission_datetime')

    # Awaiting editor decision
    decision_projects = projects.filter(submission_status=20)
    # Awaiting author revisions
    revision_projects = projects.filter(submission_status=30)
    # Awaiting editor copyedit
    copyedit_projects = projects.filter(submission_status=40)
    # Awaiting author approval
    approval_projects = projects.filter(submission_status=50)
    # Awaiting editor publish
    publish_projects = projects.filter(submission_status=60)

    # Time to check if the reminder email can be sent
    yesterday = timezone.now() + timezone.timedelta(days=-1)

    if request.method == "POST" and 'send_reminder' in request.POST:
        try:
            pid = request.POST.get('send_reminder', '')
            project = ActiveProject.objects.get(id=pid)
            notification.edit_decision_notify(request, project,
                                              project.edit_logs.last(), reminder=True)
            project.latest_reminder = timezone.now()
            project.save()
            messages.success(request, 'The reminder email has been sent.')
        except (ValueError, ActiveProject.DoesNotExist):
            pass
    return render(request, 'console/editor_home.html',
                  {'decision_projects': decision_projects,
                   'revision_projects': revision_projects,
                   'copyedit_projects': copyedit_projects,
                   'approval_projects': approval_projects,
                   'publish_projects': publish_projects,
                   'yesterday': yesterday, 'editor_home': True})


def submission_info_redirect(request, project_slug):
    return redirect('submission_info', project_slug=project_slug)


@permission_required('project.change_activeproject', raise_exception=True)
def submission_info(request, project_slug):
    """
    View information about a project under submission
    """
    try:
        project = ActiveProject.objects.get(slug=project_slug)
    except ActiveProject.DoesNotExist:
        raise Http404()

    user = request.user
    authors, author_emails, storage_info, edit_logs, copyedit_logs, latest_version = project.info_card()

    data = request.POST or None
    reassign_editor_form = forms.ReassignEditorForm(user, data=data)
    passphrase = ''
    anonymous_url = project.get_anonymous_url()

    if 'generate_passphrase' in request.POST:
        anonymous_url, passphrase = project.generate_anonymous_access()
    elif 'remove_passphrase' in request.POST:
        project.anonymous.all().delete()
        anonymous_url, passphrase = '', 'revoked'
    elif 'reassign_editor' in request.POST and reassign_editor_form.is_valid():
        project.reassign_editor(reassign_editor_form.cleaned_data['editor'])
        notification.editor_notify_new_project(project, user, reassigned=True)
        messages.success(request, 'The editor has been reassigned')
        LOGGER.info("The editor for the project {0} has been reassigned from "
                    "{1} to {2}".format(project, user,
                                        reassign_editor_form.cleaned_data['editor']))

    url_prefix = notification.get_url_prefix(request)
    bulk_url_prefix = notification.get_url_prefix(request, bulk_download=True)
    return render(request, 'console/submission_info.html',
                  {'project': project, 'authors': authors,
                   'author_emails': author_emails, 'storage_info': storage_info,
                   'edit_logs': edit_logs, 'copyedit_logs': copyedit_logs,
                   'latest_version': latest_version, 'passphrase': passphrase,
                   'anonymous_url': anonymous_url, 'url_prefix': url_prefix,
                   'bulk_url_prefix': bulk_url_prefix,
                   'reassign_editor_form': reassign_editor_form,
                   'project_info_nav': True})


@handling_editor
def edit_submission(request, project_slug, *args, **kwargs):
    """
    Page to respond to a particular submission, as an editor
    """
    project = kwargs['project']

    try:
        edit_log = project.edit_logs.get(decision_datetime__isnull=True)
    except EditLog.DoesNotExist:
        return redirect('editor_home')

    reassign_editor_form = forms.ReassignEditorForm(request.user)

    # The user must be the editor
    if project.submission_status not in [20, 30]:
        return redirect('editor_home')

    if request.method == 'POST':
        edit_submission_form = forms.EditSubmissionForm(
            resource_type=project.resource_type, instance=edit_log,
            data=request.POST)
        if edit_submission_form.is_valid():
            # This processes the resulting decision
            edit_log = edit_submission_form.save()
            # Set the display labels for the quality assurance results
            edit_log.set_quality_assurance_results()
            # The original object will be deleted if the decision is reject
            if edit_log.decision == 0:
                project = ArchivedProject.objects.get(slug=project_slug)
            # Notify the authors
            notification.edit_decision_notify(request, project, edit_log)
            return render(request, 'console/edit_complete.html',
                          {'decision': edit_log.decision, 'editor_home': True,
                           'project': project, 'edit_log': edit_log})
        messages.error(request, 'Invalid response. See form below.')
    else:
        edit_submission_form = forms.EditSubmissionForm(
            resource_type=project.resource_type, instance=edit_log)

    authors, author_emails, storage_info, edit_logs, _, latest_version = project.info_card()
    url_prefix = notification.get_url_prefix(request)
    bulk_url_prefix = notification.get_url_prefix(request, bulk_download=True)

    return render(request, 'console/edit_submission.html',
                  {'project': project, 'edit_submission_form': edit_submission_form,
                   'authors': authors, 'author_emails': author_emails,
                   'storage_info': storage_info, 'edit_logs': edit_logs,
                   'latest_version': latest_version, 'url_prefix': url_prefix,
                   'bulk_url_prefix': bulk_url_prefix,
                   'editor_home': True, 'reassign_editor_form': reassign_editor_form})


@handling_editor
def copyedit_submission(request, project_slug, *args, **kwargs):
    """
    Page to copyedit the submission
    """
    project = kwargs['project']
    if project.submission_status != 40:
        return redirect('editor_home')

    copyedit_log = project.copyedit_logs.get(complete_datetime=None)
    reassign_editor_form = forms.ReassignEditorForm(request.user)

    # Metadata forms and formsets
    ReferenceFormSet = generic_inlineformset_factory(Reference,
                                                     fields=('description',), extra=0,
                                                     max_num=project_forms.ReferenceFormSet.max_forms,
                                                     can_delete=False,
                                                     formset=project_forms.ReferenceFormSet, validate_max=True)
    TopicFormSet = generic_inlineformset_factory(Topic,
                                                 fields=('description',), extra=0,
                                                 max_num=project_forms.TopicFormSet.max_forms,
                                                 can_delete=False,
                                                 formset=project_forms.TopicFormSet, validate_max=True)
    PublicationFormSet = generic_inlineformset_factory(Publication,
                                                       fields=('citation', 'url'), extra=0,
                                                       max_num=project_forms.PublicationFormSet.max_forms,
                                                       can_delete=False,
                                                       formset=project_forms.PublicationFormSet, validate_max=True)

    description_form = project_forms.ContentForm(
        resource_type=project.resource_type.id, instance=project)
    ethics_form = project_forms.EthicsForm(instance=project)

    access_policy = request.GET.get('accessPolicy')
    if access_policy:
        access_form = project_forms.AccessMetadataForm(instance=project, access_policy=int(access_policy))
    else:
        access_form = project_forms.AccessMetadataForm(instance=project)

    discovery_form = project_forms.DiscoveryForm(resource_type=project.resource_type.id,
                                                 instance=project)
    description_form_saved = False
    reference_formset = ReferenceFormSet(instance=project)
    publication_formset = PublicationFormSet(instance=project)
    topic_formset = TopicFormSet(instance=project)

    copyedit_form = forms.CopyeditForm(instance=copyedit_log)

    if request.method == 'POST':
        if 'edit_content' in request.POST:
            description_form = project_forms.ContentForm(
                resource_type=project.resource_type.id, data=request.POST,
                instance=project)
            ethics_form = project_forms.EthicsForm(data=request.POST, instance=project)
            access_form = project_forms.AccessMetadataForm(data=request.POST,
                                                           instance=project)
            discovery_form = project_forms.DiscoveryForm(
                resource_type=project.resource_type, data=request.POST,
                instance=project)
            reference_formset = ReferenceFormSet(data=request.POST,
                                                 instance=project)
            publication_formset = PublicationFormSet(request.POST,
                                                     instance=project)
            topic_formset = TopicFormSet(request.POST, instance=project)
            if (
                description_form.is_valid()
                and access_form.is_valid()
                and ethics_form.is_valid()
                and reference_formset.is_valid()
                and publication_formset.is_valid()
                and topic_formset.is_valid()
                and discovery_form.is_valid()
            ):
                description_form.save()
                ethics_form.save()
                access_form.save()
                discovery_form.save()
                reference_formset.save()
                publication_formset.save()
                topic_formset.save()
                messages.success(request,
                                 'The project metadata has been updated.')
                description_form_saved = True
                # Reload formsets
                reference_formset = ReferenceFormSet(instance=project)
                publication_formset = PublicationFormSet(instance=project)
                topic_formset = TopicFormSet(instance=project)
            else:
                messages.error(request,
                               'Invalid submission. See errors below.')
        elif 'complete_copyedit' in request.POST:
            copyedit_form = forms.CopyeditForm(request.POST,
                                               instance=copyedit_log)
            if copyedit_form.is_valid():
                copyedit_log = copyedit_form.save()
                notification.copyedit_complete_notify(request, project,
                                                      copyedit_log)
                return render(request, 'console/copyedit_complete.html',
                              {'project': project, 'copyedit_log': copyedit_log,
                               'editor_home': True})
            else:
                messages.error(request, 'Invalid submission. See errors below.')
        else:
            # process the file manipulation post
            subdir = process_files_post(request, project)

    if 'subdir' not in vars():
        subdir = ''

    (
        authors,
        author_emails,
        storage_info,
        edit_logs,
        copyedit_logs,
        latest_version,
    ) = project.info_card(force_calculate=True)

    (
        display_files,
        display_dirs,
        dir_breadcrumbs,
        _,
        file_error
    ) = get_project_file_info(project=project, subdir=subdir)

    (upload_files_form, create_folder_form, rename_item_form,
     move_items_form, delete_items_form) = get_file_forms(
         project=project, subdir=subdir, display_dirs=display_dirs)

    edit_url = reverse('edit_content_item', args=[project.slug])
    url_prefix = notification.get_url_prefix(request)
    bulk_url_prefix = notification.get_url_prefix(request)

    response = render(
        request,
        'console/copyedit_submission.html',
        {
            'project': project,
            'description_form': description_form,
            'ethics_form': ethics_form,
            'individual_size_limit': readable_size(ActiveProject.INDIVIDUAL_FILE_SIZE_LIMIT),
            'access_form': access_form,
            'reference_formset': reference_formset,
            'publication_formset': publication_formset,
            'topic_formset': topic_formset,
            'storage_type': settings.STORAGE_TYPE,
            'storage_info': storage_info,
            'upload_files_form': upload_files_form,
            'create_folder_form': create_folder_form,
            'rename_item_form': rename_item_form,
            'move_items_form': move_items_form,
            'delete_items_form': delete_items_form,
            'subdir': subdir,
            'display_files': display_files,
            'display_dirs': display_dirs,
            'dir_breadcrumbs': dir_breadcrumbs,
            'file_error': file_error,
            'editor_home': True,
            'is_editor': True,
            'files_editable': True,
            'copyedit_form': copyedit_form,
            'authors': authors,
            'author_emails': author_emails,
            'edit_logs': edit_logs,
            'copyedit_logs': copyedit_logs,
            'latest_version': latest_version,
            'add_item_url': edit_url,
            'remove_item_url': edit_url,
            'discovery_form': discovery_form,
            'url_prefix': url_prefix,
            'bulk_url_prefix': bulk_url_prefix,
            'reassign_editor_form': reassign_editor_form,
        },
    )
    if description_form_saved:
        set_saved_fields_cookie(description_form, request.path, response)
    return response


@handling_editor
def awaiting_authors(request, project_slug, *args, **kwargs):
    """
    View the authors who have and have not approved the project for
    publication.

    Also the page to reopen the project for copyediting.
    """
    project = kwargs['project']

    if project.submission_status != 50:
        return redirect('editor_home')

    authors, author_emails, storage_info, edit_logs, copyedit_logs, latest_version = project.info_card()
    outstanding_emails = ';'.join([a.user.email for a in authors.filter(
        approval_datetime=None)])
    reassign_editor_form = forms.ReassignEditorForm(request.user)

    if request.method == 'POST':
        if 'reopen_copyedit' in request.POST:
            project.reopen_copyedit()
            notification.reopen_copyedit_notify(request, project)
            return render(request, 'console/reopen_copyedit_complete.html',
                          {'project': project})
        elif 'send_reminder' in request.POST:
            notification.copyedit_complete_notify(request, project,
                                                  project.copyedit_logs.last(), reminder=True)
            messages.success(request, 'The reminder email has been sent.')
            project.latest_reminder = timezone.now()
            project.save()

    url_prefix = notification.get_url_prefix(request)
    bulk_url_prefix = notification.get_url_prefix(request, bulk_download=True)
    yesterday = timezone.now() + timezone.timedelta(days=-1)

    return render(request, 'console/awaiting_authors.html',
                  {'project': project, 'authors': authors, 'author_emails': author_emails,
                   'storage_info': storage_info, 'edit_logs': edit_logs,
                   'copyedit_logs': copyedit_logs, 'latest_version': latest_version,
                   'outstanding_emails': outstanding_emails, 'url_prefix': url_prefix,
                   'bulk_url_prefix': bulk_url_prefix,
                   'yesterday': yesterday, 'editor_home': True,
                   'reassign_editor_form': reassign_editor_form})


@handling_editor
def publish_slug_available(request, project_slug, *args, **kwargs):
    """
    Return whether a slug is available to use to publish an active
    project.

    """
    desired_slug = request.GET['desired_slug']
    # Slug belongs to this project
    if project_slug == desired_slug:
        result = True
    # Check if any project has claimed it
    else:
        result = not exists_project_slug(desired_slug)

    return JsonResponse({'available': result})


@handling_editor
def publish_submission(request, project_slug, *args, **kwargs):
    """
    Page to publish the submission
    """
    project = kwargs['project']

    if project.submission_status != 60:
        return redirect('editor_home')
    if settings.SYSTEM_MAINTENANCE_NO_UPLOAD:
        raise ServiceUnavailable()

    reassign_editor_form = forms.ReassignEditorForm(request.user)
    authors, author_emails, storage_info, edit_logs, copyedit_logs, latest_version = project.info_card()
    if request.method == 'POST':
        publish_form = forms.PublishForm(project=project, data=request.POST)
        if project.is_publishable() and publish_form.is_valid():
            if project.version_order:
                slug = project.get_previous_slug()
            else:
                slug = publish_form.cleaned_data['slug']
<<<<<<< HEAD

            with transaction.atomic():
                published_project = project.publish(slug=slug,
                    make_zip=int(publish_form.cleaned_data['make_zip']))

                environment_group_name = publish_form.cleaned_data.get('environment_group_name')
                if environment_group_name:
                    DataAccess.objects.create(project=published_project, platform=5, location=environment_group_name)
=======
            published_project = project.publish(slug=slug,
                                                make_zip=int(publish_form.cleaned_data['make_zip']))
>>>>>>> 5c7024ad

            notification.publish_notify(request, published_project)

            # update the core and project DOIs with latest metadata
            if published_project.core_project.doi:
                core = published_project.core_project
                latest = core.publishedprojects.get(is_latest_version=True)
                payload_core = utility.generate_doi_payload(latest,
                                                            core_project=True,
                                                            event="publish")
                utility.update_doi(core.doi, payload_core)

            if published_project.doi:
                payload = utility.generate_doi_payload(published_project,
                                                       core_project=False,
                                                       event="publish")
                utility.update_doi(published_project.doi, payload)

            return render(
                request,
                'console/publish_complete.html',
                {'published_project': published_project, 'editor_home': True},
            )

    publishable = project.is_publishable()
    url_prefix = notification.get_url_prefix(request)
    bulk_url_prefix = notification.get_url_prefix(request, bulk_download=True)
    publish_form = forms.PublishForm(project=project)

    return render(request, 'console/publish_submission.html',
                  {'project': project, 'publishable': publishable, 'authors': authors,
                   'author_emails': author_emails, 'storage_info': storage_info,
                   'edit_logs': edit_logs, 'copyedit_logs': copyedit_logs,
                   'latest_version': latest_version, 'publish_form': publish_form,
                   'max_slug_length': MAX_PROJECT_SLUG_LENGTH, 'url_prefix': url_prefix,
                   'bulk_url_prefix': bulk_url_prefix,
                   'reassign_editor_form': reassign_editor_form, 'editor_home': True})


@permission_required('project.change_storagerequest', raise_exception=True)
def process_storage_response(request, storage_response_formset):
    """
    Implement the response to a storage request.
    Helper function to view: storage_requests.
    """
    storage_request_id = int(request.POST['storage_response'])

    for storage_response_form in storage_response_formset:
        # Only process the response that was submitted
        if storage_response_form.instance.id == storage_request_id:
            if storage_response_form.is_valid() and storage_response_form.instance.is_active:
                storage_request = storage_response_form.instance
                storage_request.responder = request.user
                storage_request.response_datetime = timezone.now()
                storage_request.is_active = False
                storage_request.save()

                if storage_request.response:
                    core_project = storage_request.project.core_project
                    core_project.storage_allowance = storage_request.request_allowance * 1024 ** 3
                    core_project.save()

                notification.storage_response_notify(storage_request)
                messages.success(request,
                                 (f"The storage request has been "
                                  f"{notification.RESPONSE_ACTIONS[storage_request.response]}"))


@permission_required('project.change_storagerequest', raise_exception=True)
def storage_requests(request):
    """
    Page for listing and responding to project storage requests
    """
    StorageResponseFormSet = modelformset_factory(StorageRequest,
                                                  fields=('response', 'response_message'),
                                                  widgets={'response': Select(choices=forms.RESPONSE_CHOICES),
                                                           'response_message': Textarea()}, extra=0)

    if request.method == 'POST':
        storage_response_formset = StorageResponseFormSet(request.POST,
                                                          queryset=StorageRequest.objects.filter(is_active=True))
        process_storage_response(request, storage_response_formset)

    storage_response_formset = StorageResponseFormSet(
        queryset=StorageRequest.objects.filter(is_active=True))

    return render(request, 'console/storage_requests.html',
                  {'storage_response_formset': storage_response_formset,
                   'storage_requests_nav': True})


@permission_required('project.change_activeproject', raise_exception=True)
def unsubmitted_projects(request):
    """
    List of unsubmitted projects
    """
    projects = ActiveProject.objects.filter(submission_status=0).order_by(
        'creation_datetime')
    projects = paginate(request, projects, 50)

    return render(request, 'console/unsubmitted_projects.html',
                  {'projects': projects, 'unsubmitted_projects_nav': True})


@permission_required('project.change_publishedproject', raise_exception=True)
def published_projects(request):
    """
    List of published projects
    """
    projects = PublishedProject.objects.all().order_by('-publish_datetime')
    projects = paginate(request, projects, 50)
    return render(request, 'console/published_projects.html',
                  {'projects': projects, 'published_projects_nav': True})


@associated_task(PublishedProject, 'pid', read_only=True)
@background()
def send_files_to_gcp(pid):
    """
    Schedule a background task to send the files to GCP.
    This function can be runned manually to force a re-send of all the files
    to GCP. It only requires the Project ID.
    """
    project = PublishedProject.objects.get(id=pid)
    exists = utility.check_bucket_exists(project.slug, project.version)
    if exists:
        utility.upload_files(project)
        project.gcp.sent_files = True
        project.gcp.finished_datetime = timezone.now()
        if project.compressed_storage_size:
            project.gcp.sent_zip = True
        project.gcp.save()


@permission_required('project.change_publishedproject', raise_exception=True)
def manage_doi_request(request, project):
    """
    Manage a request to register or update a Digital Object Identifier (DOI).

    Args:
        request (obj): The request object.
        project (obj): The project object.

    Returns:
        str: Message indicating outcome of the request.
    """

    # No action needed if (1) the user is trying to register a DOI when one
    # already exists or (2) if there is no DATACITE_PREFIX
    if not settings.DATACITE_PREFIX:
        return """No action taken. To register or update a DOI, add your
            DATACITE_PREFIX to the Django environment file."""
    elif project.core_project.doi and 'create_doi_core' in request.POST:
        return "The DOI was created."
    elif project.doi and 'create_doi_version' in request.POST:
        return "The DOI was created."

    if 'create_doi_core' in request.POST:
        payload = utility.generate_doi_payload(project, core_project=True,
                                               event="publish")
        utility.register_doi(payload, project.core_project)
        message = "The DOI was created."
    elif 'update_doi_core' in request.POST:
        payload = utility.generate_doi_payload(project, core_project=True,
                                               event="publish")
        utility.update_doi(project.core_project.doi, payload)
        message = "The DOI metadata was updated."
    elif 'create_doi_version' in request.POST:
        payload = utility.generate_doi_payload(project, event="publish")
        utility.register_doi(payload, project)
        message = "The DOI was created."
    elif 'update_doi_version' in request.POST:
        payload = utility.generate_doi_payload(project, event="publish")
        utility.update_doi(project.doi, payload)
        message = "The DOI metadata was updated."

    return message


@permission_required('project.change_publishedproject', raise_exception=True)
def manage_published_project(request, project_slug, version):
    """
    Manage a published project
    - Set the DOI field (after doing it in datacite)
    - Create zip of files
    - Deprecate files
    - Create GCP bucket and send files
    """
    try:
        project = PublishedProject.objects.get(slug=project_slug, version=version)
    except PublishedProject.DoesNotExist:
        raise Http404()
    user = request.user
    passphrase = ''
    anonymous_url = project.get_anonymous_url()
    topic_form = forms.TopicForm(project=project)
    topic_form.set_initial()
    deprecate_form = None if project.deprecated_files else forms.DeprecateFilesForm()
    has_credentials = os.path.exists(os.environ["GOOGLE_APPLICATION_CREDENTIALS"])
    data_access_form = forms.DataAccessForm(project=project)
    contact_form = forms.PublishedProjectContactForm(project=project,
                                                     instance=project.contact)
    legacy_author_form = forms.CreateLegacyAuthorForm(project=project)

    if request.method == 'POST':
        if any(x in request.POST for x in ['create_doi_core',
                                           'create_doi_version',
                                           'update_doi_core',
                                           'update_doi_version']):
            message = manage_doi_request(request, project)
            messages.success(request, message)
        elif 'set_topics' in request.POST:
            topic_form = forms.TopicForm(project=project, data=request.POST)
            if topic_form.is_valid():
                project.set_topics(topic_form.topic_descriptions)
                # Set the topics
                messages.success(request, 'The topics have been set')
            else:
                messages.error(request, 'Invalid submission. See form below.')
        elif 'make_checksum_file' in request.POST:
            if any(get_associated_tasks(project)):
                messages.error(request, 'Project has tasks pending.')
            elif settings.SYSTEM_MAINTENANCE_NO_UPLOAD:
                raise ServiceUnavailable()
            else:
                make_checksum_background(
                    pid=project.id,
                    verbose_name='Making checksum file - {}'.format(project))
                messages.success(
                    request, 'The files checksum list has been scheduled.')
        elif 'make_zip' in request.POST:
            if any(get_associated_tasks(project)):
                messages.error(request, 'Project has tasks pending.')
            elif settings.SYSTEM_MAINTENANCE_NO_UPLOAD:
                raise ServiceUnavailable()
            else:
                make_zip_background(
                    pid=project.id,
                    verbose_name='Making zip file - {}'.format(project))
                messages.success(
                    request, 'The zip of the main files has been scheduled.')
        elif 'deprecate_files' in request.POST and not project.deprecated_files:
            deprecate_form = forms.DeprecateFilesForm(data=request.POST)
            if settings.SYSTEM_MAINTENANCE_NO_UPLOAD:
                raise ServiceUnavailable()
            elif deprecate_form.is_valid():
                project.deprecate_files(
                    delete_files=int(deprecate_form.cleaned_data['delete_files']))
                messages.success(request, 'The project files have been deprecated.')
        elif 'bucket' in request.POST and has_credentials:
            if any(get_associated_tasks(project, read_only=False)):
                messages.error(request, 'Project has tasks pending.')
            else:
                gcp_bucket_management(request, project, user)
        elif 'platform' in request.POST:
            data_access_form = forms.DataAccessForm(project=project, data=request.POST)
            if data_access_form.is_valid():
                data_access_form.save()
                messages.success(request, "Stored method to access the files")
        elif 'data_access_removal' in request.POST and request.POST['data_access_removal'].isdigit():
            try:
                data_access = DataAccess.objects.get(project=project, id=request.POST['data_access_removal'])
                data_access.delete()
                # Deletes the object if it exists for that specific project.
            except DataAccess.DoesNotExist:
                pass
        elif 'generate_passphrase' in request.POST:
            anonymous_url, passphrase = project.generate_anonymous_access()
        elif 'remove_passphrase' in request.POST:
            project.anonymous.all().delete()
            anonymous_url = ''
        elif 'set_contact' in request.POST:
            contact_form = forms.PublishedProjectContactForm(
                instance=project.contact, project=project, data=request.POST)
            if contact_form.is_valid():
                contact_form.save()
                messages.success(request, 'The contact information has been updated')
        elif 'set_legacy_author' in request.POST:
            legacy_author_form = forms.CreateLegacyAuthorForm(project=project,
                                                              data=request.POST)
            if legacy_author_form.is_valid():
                legacy_author_form.save()
                legacy_author_form = forms.CreateLegacyAuthorForm(project=project)

    data_access = DataAccess.objects.filter(project=project)
    authors, author_emails, storage_info, edit_logs, copyedit_logs, latest_version = project.info_card()

    tasks = list(get_associated_tasks(project))
    ro_tasks = [task for (task, read_only) in tasks if read_only]
    rw_tasks = [task for (task, read_only) in tasks if not read_only]

    url_prefix = notification.get_url_prefix(request)
    bulk_url_prefix = notification.get_url_prefix(request)

    return render(
        request,
        'console/manage_published_project.html',
        {
            'project': project,
            'authors': authors,
            'author_emails': author_emails,
            'storage_info': storage_info,
            'edit_logs': edit_logs,
            'copyedit_logs': copyedit_logs,
            'latest_version': latest_version,
            'published': True,
            'topic_form': topic_form,
            'deprecate_form': deprecate_form,
            'has_credentials': has_credentials,
            'data_access_form': data_access_form,
            'data_access': data_access,
            'rw_tasks': rw_tasks,
            'ro_tasks': ro_tasks,
            'anonymous_url': anonymous_url,
            'passphrase': passphrase,
            'published_projects_nav': True,
            'url_prefix': url_prefix,
            'bulk_url_prefix': bulk_url_prefix,
            'contact_form': contact_form,
            'legacy_author_form': legacy_author_form,
            'can_make_zip': ProjectFiles().can_make_zip(),
            'can_make_checksum': ProjectFiles().can_make_checksum(),
        },
    )


@permission_required('project.change_publishedproject', raise_exception=True)
def gcp_bucket_management(request, project, user):
    """
    Create the database object and cloud bucket if they do not exist, and send
    the files to the bucket.
    """
    is_private = True

    if project.access_policy == AccessPolicy.OPEN:
        is_private = False

    bucket_name, group = utility.bucket_info(project.slug, project.version)

    try:
        gcp_object = GCP.objects.get(bucket_name=bucket_name)
        messages.success(request, "The bucket already exists. Resending the \
            files for the project {0}.".format(project))
    except GCP.DoesNotExist:
        if utility.check_bucket_exists(project.slug, project.version):
            LOGGER.info("The bucket {0} already exists, skipping bucket and \
                group creation".format(bucket_name))
        else:
            utility.create_bucket(project.slug, project.version, project.title, is_private)
            messages.success(request, "The GCP bucket for project {0} was \
                successfully created.".format(project))
        GCP.objects.create(project=project, bucket_name=bucket_name,
                           managed_by=user, is_private=is_private, access_group=group)
        if is_private:
            granted = utility.add_email_bucket_access(project, group, True)
            DataAccess.objects.create(project=project, platform=3, location=group)
            if not granted:
                error = "The GCP bucket for project {0} was successfully created, \
                    but there was an error granting read permissions to the \
                    group: {1}".format(project, group)
                messages.success(request, error)
                raise Exception(error)
            messages.success(request, "The access group for project {0} was \
                successfully added.".format(project))

    send_files_to_gcp(project.id, verbose_name='GCP - {}'.format(project), creator=user)


@permission_required('project.change_archivedproject', raise_exception=True)
def rejected_submissions(request):
    """
    List of rejected submissions
    """
    projects = ArchivedProject.objects.filter(archive_reason=3).order_by('archive_datetime')
    projects = paginate(request, projects, 50)
    return render(request, 'console/rejected_submissions.html',
                  {'projects': projects, 'rejected_projects_nav': True})


@permission_required('user.view_user', raise_exception=True)
def users(request, group='all'):
    """
    List of users
    """
    user_list = User.objects.select_related('profile').annotate(
        login_time_count=Count('login_time')
    ).order_by('username')
    if group == 'admin':
        admin_users = user_list.filter(is_admin=True)
        return render(request, 'console/users_admin.html', {
            'admin_users': admin_users,
            'group': group,
            'user_nav': True,
        })
    elif group == 'active':
        user_list = user_list.filter(is_active=True)
    elif group == 'inactive':
        user_list = user_list.filter(is_active=False)

    users = paginate(request, user_list, 50)

    return render(request, 'console/users.html', {'users': users, 'group': group, 'user_nav': True})


@permission_required('user.view_user', raise_exception=True)
def user_management(request, username):
    """
    Admin page for managing an individual user account.
    """
    user = get_object_or_404(User, username__iexact=username)

    _training = Training.objects.select_related('training_type').filter(user=user).order_by('-status')

    training = {}
    training['Active'] = _training.get_valid()
    training['Under review'] = _training.get_review()
    training['Expired'] = _training.get_expired()
    training['Rejected'] = _training.get_rejected()

    emails = {}
    emails['primary'] = AssociatedEmail.objects.filter(user=user,
                                                       is_primary_email=True,
                                                       is_verified=True)
    emails['other'] = AssociatedEmail.objects.filter(user=user,
                                                     is_primary_email=False,
                                                     is_verified=True)
    emails['unverified'] = AssociatedEmail.objects.filter(user=user,
                                                          is_verified=False)

    projects = {}
    projects['Unsubmitted'] = ActiveProject.objects.filter(authors__user=user,
                                                           submission_status=0).order_by('-creation_datetime')
    projects['Submitted'] = ActiveProject.objects.filter(authors__user=user,
                                                         submission_status__gt=0).order_by('-submission_datetime')
    projects['Archived'] = ArchivedProject.objects.filter(authors__user=user).order_by('-archive_datetime')
    projects['Published'] = PublishedProject.objects.filter(authors__user=user).order_by('-publish_datetime')

    credentialing_app = CredentialApplication.objects.filter(user=user).order_by("application_datetime")
    return render(request, 'console/user_management.html', {'subject': user,
                                                            'profile': user.profile,
                                                            'emails': emails,
                                                            'projects': projects,
                                                            'training_list': training,
                                                            'credentialing_app': credentialing_app})


@permission_required('user.view_user', raise_exception=True)
def users_search(request, group):
    """
    Search user list.

    Args:
        group (str): group of users to filter search. Either 'all' for all users or
            'inactive' to filter to inactive users only.
    """

    if request.method == 'POST':
        search_field = request.POST['search']

        users = User.objects.filter(Q(username__icontains=search_field)
                                    | Q(profile__first_names__icontains=search_field)
                                    | Q(email__icontains=search_field))

        if 'inactive' in group:
            users = users.filter(is_active=False)
        elif 'active' in group:
            users = users.filter(is_active=True)

        users = users.order_by('username')

        if len(search_field) == 0:
            users = paginate(request, users, 50)

        return render(request, 'console/users_list.html', {'users': users,
                                                           'group': group})

    raise Http404()


@permission_required('user.change_credentialapplication', raise_exception=True)
def known_references_search(request):
    """
    Search credential applications and user list.
    """

    if request.method == 'POST':
        search_field = request.POST['search']

        applications = CredentialApplication.objects.filter(
            Q(reference_email__icontains=search_field)
            | Q(reference_name__icontains=search_field)
            | Q(user__profile__last_name__icontains=search_field)
            | Q(user__profile__first_names__icontains=search_field))

        all_known_ref = applications.exclude(
            reference_contact_datetime__isnull=True).order_by(
            '-reference_contact_datetime')

        if len(search_field) == 0:
            all_known_ref = paginate(request, all_known_ref, 50)

        return render(request, 'console/known_references_list.html', {
            'all_known_ref': all_known_ref})

    raise Http404()


@permission_required('user.change_credentialapplication', raise_exception=True)
def complete_credential_applications(request):
    """
    Legacy page for processing credentialing applications.
    """
    return redirect(credential_processing)


@permission_required('user.change_credentialapplication', raise_exception=True)
def complete_list_credentialed_people(request):
    """
    Legacy page that displayed a list of all approved MIMIC users.
    """
    return redirect(credential_applications, "successful")


@permission_required('user.change_credentialapplication', raise_exception=True)
def process_credential_application(request, application_slug):
    """
    Process a credential application. View details, advance to next stage,
    contact reference, and make final decision.
    """
    try:
        application = CredentialApplication.objects.get(slug=application_slug,
                                                        status=0)
        # create the review object if it does not exist
        CredentialReview.objects.get_or_create(application=application)
    except CredentialApplication.DoesNotExist:
        messages.error(request, """The application has already been
            processed. It may have been withdrawn by the applicant or
            handled by another administrator.""")
        return redirect('credential_applications', status='pending')

    # get training list
    _training = Training.objects.select_related('training_type').filter(user=application.user).order_by('-status')
    training = {}
    training['Active'] = _training.get_valid()
    training['Under review'] = _training.get_review()
    training['Expired'] = _training.get_expired()
    training['Rejected'] = _training.get_rejected()

    ref_email = notification.contact_reference(request, application,
                                               send=False, wordwrap=False)
    contact_cred_ref_form = forms.ContactCredentialRefForm(initial=ref_email)

    page_title = None
    title_dict = {a: k for a, k in CredentialReview.REVIEW_STATUS_LABELS}
    page_title = title_dict[application.credential_review.status]

    credential_review_form = forms.CredentialReviewForm()

    if application.credential_review.status == 10:
        intermediate_credential_form = forms.PersonalCredentialForm(responder=request.user, instance=application)
    if application.credential_review.status == 20:
        intermediate_credential_form = forms.ReferenceCredentialForm(responder=request.user, instance=application)
    if application.credential_review.status == 30:
        intermediate_credential_form = forms.ResponseCredentialForm(responder=request.user, instance=application)
    if application.credential_review.status == 40:
        intermediate_credential_form = forms.ProcessCredentialReviewForm(responder=request.user, instance=application)

    if request.method == 'POST':
        if 'reject' in request.POST:
            credential_review_form = forms.CredentialReviewForm(data=request.POST)
            if credential_review_form.is_valid():
                application.responder_comments = credential_review_form.cleaned_data['reviewer_comments']
                application.save()
                application.reject(request.user)
                notification.process_credential_complete(request, application)
                messages.success(request, 'The application was not approved.')
                return redirect(credential_processing)
        # PROCESS ID STAGE
        elif 'accept_id' in request.POST:
            credential_review_form = forms.CredentialReviewForm(data=request.POST)
            if credential_review_form.is_valid():
                application.responder_comments = credential_review_form.cleaned_data['reviewer_comments']
                application.save()
            application.update_review_status(20)
            messages.success(request, 'The ID was approved.')
            page_title = title_dict[application.credential_review.status]
            # reset form
            credential_review_form = forms.CredentialReviewForm()
        elif 'full_approve' in request.POST:
            credential_review_form = forms.CredentialReviewForm(data=request.POST)
            if credential_review_form.is_valid():
                application.responder_comments = credential_review_form.cleaned_data['reviewer_comments']
                application.save()
            application.accept(responder=request.user)
            messages.success(request, 'The application has been accepted')
            notification.process_credential_complete(request, application)
            return redirect(credential_processing)
        # PROCESS REFERENCE CHECK STAGE
        elif 'accept_ref' in request.POST:
            contact_cred_ref_form = forms.ContactCredentialRefForm(data=request.POST)
            if contact_cred_ref_form.is_valid():
                application.update_review_status(30)
                application.reference_contact_datetime = timezone.now()
                application.save()
                subject = contact_cred_ref_form.cleaned_data['subject']
                body = contact_cred_ref_form.cleaned_data['body']
                notification.contact_reference(request, application,
                                               subject=subject, body=body)
                messages.success(request, 'The reference was contacted.')
                page_title = title_dict[application.credential_review.status]
                # reset form
                contact_cred_ref_form = forms.ContactCredentialRefForm(initial=ref_email)
        elif 'skip_ref' in request.POST:
            credential_review_form = forms.CredentialReviewForm(data=request.POST)
            if credential_review_form.is_valid():
                application.responder_comments = credential_review_form.cleaned_data['reviewer_comments']
                application.save()
            application.update_review_status(40)
            messages.success(request, 'The reference was skipped.')
            page_title = title_dict[application.credential_review.status]
            # reset form
            credential_review_form = forms.CredentialReviewForm()
        # CONTACT REFERENCE AGAIN
        elif 'contact_reference' in request.POST:
            contact_cred_ref_form = forms.ContactCredentialRefForm(
                data=request.POST)
            if contact_cred_ref_form.is_valid():
                application.reference_contact_datetime = timezone.now()
                application.save()
                subject = contact_cred_ref_form.cleaned_data['subject']
                body = contact_cred_ref_form.cleaned_data['body']
                notification.contact_reference(request, application,
                                               subject=subject, body=body)
                messages.success(request, 'The reference was contacted.')
        # APPROVE THE RESPONSE FROM THE REFERENCE
        elif 'approve_response' in request.POST:
            intermediate_credential_form = forms.ResponseCredentialForm(
                responder=request.user, data=request.POST, instance=application)
            if intermediate_credential_form.is_valid():
                intermediate_credential_form.save()
                if intermediate_credential_form.cleaned_data['decision'] == '0':
                    notification.process_credential_complete(request,
                                                             application)
                    return render(request, 'console/process_credential_complete.html',
                                  {'application': application})
                page_title = title_dict[application.credential_review.status]
                intermediate_credential_form = forms.ProcessCredentialReviewForm(
                    responder=request.user, instance=application)
            else:
                messages.error(request, 'Invalid review. See form below.')
        # FINAL APPROVAL
        elif 'accept_final' in request.POST:
            credential_review_form = forms.CredentialReviewForm(data=request.POST)
            if credential_review_form.is_valid():
                application.responder_comments = credential_review_form.cleaned_data['reviewer_comments']
                application.save()
            application.accept(responder=request.user)
            notification.process_credential_complete(request, application)
            messages.success(request, 'The application was accepted')
            return redirect(credential_processing)
    return render(request, 'console/process_credential_application.html',
                  {'application': application, 'app_user': application.user,
                   'intermediate_credential_form': intermediate_credential_form,
                   'credential_review_form': credential_review_form,
                   'processing_credentials_nav': True, 'page_title': page_title,
                   'contact_cred_ref_form': contact_cred_ref_form,
                   'training_list': training})


@permission_required('user.change_credentialapplication', raise_exception=True)
def credential_processing(request):
    """
    Process applications for credentialed access.
    """
    applications = CredentialApplication.objects.filter(status=0).select_related('user__profile')

    # Awaiting initial review
    initial_1 = Q(credential_review__isnull=True)
    initial_2 = Q(credential_review__status=10)
    personal_applications = applications.filter(
        initial_1 | initial_2).order_by('application_datetime')
    # Awaiting reference check
    reference_applications = applications.filter(credential_review__status=20).order_by('application_datetime')
    # Awaiting reference response
    response_applications = applications.filter(credential_review__status=30).order_by(
        '-reference_response', 'application_datetime'
    )
    # Awaiting final review
    final_applications = applications.filter(
        credential_review__status=40).order_by('application_datetime')

    if request.method == 'POST':
        if 'reset_application' in request.POST:
            try:
                application = CredentialApplication.objects.get(slug=request.POST['reset_application'])
            except CredentialApplication.DoesNotExist:
                raise Http404()
            application.credential_review.delete()
            messages.success(request, 'The application has been reset')

    return render(request, 'console/credential_processing.html',
                  {'applications': applications,
                   'personal_applications': personal_applications,
                   'reference_applications': reference_applications,
                   'response_applications': response_applications,
                   'final_applications': final_applications,
                   'processing_credentials_nav': True})


@permission_required('user.change_credentialapplication', raise_exception=True)
def view_credential_application(request, application_slug):
    """
    View a credential application in any status.
    """
    try:
        application = CredentialApplication.objects.get(slug=application_slug)
    except CredentialApplication.DoesNotExist:
        raise Http404()

    form = forms.AlterCommentsCredentialForm(initial={
        'responder_comments': application.responder_comments})
    if request.method == 'POST':
        form = forms.AlterCommentsCredentialForm(data=request.POST,
                                                 instance=application)
        if form.is_valid():
            form.save()

    return render(request, 'console/view_credential_application.html',
                  {'application': application, 'app_user': application.user,
                   'form': form, 'past_credentials_nav': True})


@permission_required('user.change_credentialapplication', raise_exception=True)
def credential_applications(request, status):
    """
    Inactive credential applications. Split into successful and
    unsuccessful.
    """
    if request.method == 'POST':
        if 'remove_credentialing' in request.POST:
            if request.POST['remove_credentialing'].isdigit():
                cid = request.POST['remove_credentialing']
                c_application = CredentialApplication.objects.filter(id=cid)
                if c_application:
                    c_application = c_application.get()
                    c_application.revoke()
            else:
                l_application = LegacyCredential.objects.filter(email=request.POST['remove_credentialing'])
                if l_application:
                    l_application = l_application.get()
                    l_application.revoke()
        elif 'manage_credentialing' in request.POST and request.POST['manage_credentialing'].isdigit():
            cid = request.POST['manage_credentialing']
            c_application = CredentialApplication.objects.filter(id=cid)
            if c_application:
                c_application = c_application.get()
                c_application.status = 0
                c_application.save()
        elif "search" in request.POST:
            (all_successful_apps, unsuccessful_apps,
                pending_apps) = search_credential_applications(request)
            if status == 'successful':
                return render(request, 'console/credential_successful_user_list.html',
                              {'applications': all_successful_apps,
                               'u_applications': unsuccessful_apps,
                               'p_applications': pending_apps})
            elif status == 'unsuccessful':
                return render(request, 'console/credential_unsuccessful_user_list.html',
                              {'applications': all_successful_apps,
                               'u_applications': unsuccessful_apps,
                               'p_applications': pending_apps})
            elif status == 'pending':
                return render(request, 'console/credential_pending_user_list.html',
                              {'applications': all_successful_apps,
                               'u_applications': unsuccessful_apps,
                               'p_applications': pending_apps})

    legacy_apps = (LegacyCredential.objects.filter(migrated=True,
                                                   migrated_user__is_credentialed=True)
                   .order_by('-migration_date')
                   .select_related('migrated_user__profile'))

    successful_apps = (CredentialApplication.objects.filter(status=2
                                                            ).
                       order_by('-decision_datetime')
                       .select_related('user__profile', 'responder__profile'))

    unsuccessful_apps = CredentialApplication.objects.filter(
        status__in=[1, 3, 4]).order_by('-decision_datetime').select_related('user__profile', 'responder')

    pending_apps = (CredentialApplication.objects.filter(status=0
                                                         )
                    .order_by('-application_datetime')
                    .select_related('user__profile', 'credential_review'))

    # Merge legacy applications and new applications
    all_successful_apps = list(chain(successful_apps, legacy_apps))

    all_successful_apps = paginate(request, all_successful_apps, 50)
    unsuccessful_apps = paginate(request, unsuccessful_apps, 50)
    pending_apps = paginate(request, pending_apps, 50)

    return render(request, 'console/credential_applications.html',
                  {'applications': all_successful_apps, 'past_credentials_nav': True,
                   'u_applications': unsuccessful_apps,
                   'p_applications': pending_apps})


@permission_required('user.change_credentialapplication', raise_exception=True)
def search_credential_applications(request):
    """
    Search past credentialing applications.

    Args:
        request (obj): Django WSGIRequest object.
    """
    if request.POST:
        search_field = request.POST['search']

        legacy_apps = (LegacyCredential.objects.filter(
            Q(migrated=True)
            & Q(migrated_user__is_credentialed=True)
            & (Q(migrated_user__username__icontains=search_field)
               | Q(migrated_user__profile__first_names__icontains=search_field)
               | Q(migrated_user__profile__last_name__icontains=search_field)
               | Q(migrated_user__email__icontains=search_field))).order_by('-migration_date'))

        successful_apps = CredentialApplication.objects.filter(
            Q(status=2) & (Q(user__username__icontains=search_field) |
                           Q(user__profile__first_names__icontains=search_field)
                           | Q(user__profile__last_name__icontains=search_field)
                           | Q(user__email__icontains=search_field))).order_by('-application_datetime')

        unsuccessful_apps = CredentialApplication.objects.filter(
            Q(status__in=[1, 3]) & (Q(user__username__icontains=search_field) |
                                    Q(user__profile__first_names__icontains=search_field)
                                    | Q(user__profile__last_name__icontains=search_field)
                                    | Q(user__email__icontains=search_field))).order_by('-application_datetime')

        pending_apps = CredentialApplication.objects.filter(
            Q(status=0) & (Q(user__username__icontains=search_field) |
                           Q(user__profile__first_names__icontains=search_field)
                           | Q(user__profile__last_name__icontains=search_field)
                           | Q(user__email__icontains=search_field))).order_by('-application_datetime')

        # Merge legacy applications with new applications
        all_successful_apps = list(chain(successful_apps, legacy_apps))

        if len(search_field) == 0:
            all_successful_apps = paginate(request, all_successful_apps, 50)
            unsuccessful_apps = paginate(request, unsuccessful_apps, 50)
            pending_apps = paginate(request, pending_apps, 50)

        return all_successful_apps, unsuccessful_apps, pending_apps


@permission_required('user.change_credentialapplication', raise_exception=True)
def credentialed_user_info(request, username):
    try:
        c_user = User.objects.get(username__iexact=username)
        application = CredentialApplication.objects.get(user=c_user, status=2)
    except (User.DoesNotExist, CredentialApplication.DoesNotExist):
        raise Http404()
    return render(request, 'console/credentialed_user_info.html', {'c_user': c_user, 'application': application})


@login_required
@user_passes_test(is_admin, redirect_field_name='project_home')
def training_list(request, status):
    """
    List all training applications.
    """
    trainings = Training.objects.select_related('user__profile', 'training_type').order_by('application_datetime')
    review_training = trainings.get_review()
    valid_training = trainings.get_valid()
    expired_training = trainings.get_expired()
    rejected_training = trainings.get_rejected()

    training_by_status = {
        'review': review_training,
        'valid': valid_training,
        'expired': expired_training,
        'rejected': rejected_training,
    }

    display_training = training_by_status[status]

    if request.method == 'POST':
        if "search" in request.POST:
            display_training = search_training_applications(request, display_training)
            template_by_status = {
                'review': 'console/review_training_table.html',
                'valid': 'console/valid_training_table.html',
                'expired': 'console/expired_training_table.html',
                'rejected': 'console/rejected_training_table.html', }
            return render(request, template_by_status[status], {'trainings': display_training, 'status': status})

    return render(
        request,
        'console/training_list.html',
        {
            'trainings': paginate(request, display_training, 50),
            'status': status,
            'review_count': review_training.count(),
            'valid_count': valid_training.count(),
            'expired_count': expired_training.count(),
            'rejected_count': rejected_training.count(),
            'training_nav': True,
        },
    )


def search_training_applications(request, display_training):
    """
    Search training applications.

    Args:
        request (obj): Django WSGIRequest object.
        display_training (obj): Training queryset.
    """
    search_field = request.POST['search']
    if search_field:
        display_training = display_training.filter(Q(user__username__icontains=search_field)
                                                   | Q(user__profile__first_names__icontains=search_field)
                                                   | Q(user__profile__last_name__icontains=search_field)
                                                   | Q(user__email__icontains=search_field))

    # prevent formatting issue if search field is empty
    if len(search_field) == 0:
        display_training = paginate(request, display_training, 50)

    return display_training


@login_required
@user_passes_test(is_admin, redirect_field_name='project_home')
def training_process(request, pk):
    training = get_object_or_404(Training.objects.select_related('training_type', 'user__profile').get_review(), pk=pk)

    TrainingQuestionFormSet = modelformset_factory(
        model=TrainingQuestion, form=forms.TrainingQuestionForm, formset=forms.TrainingQuestionFormSet, extra=0
    )

    if request.method == 'POST':
        if 'accept' in request.POST:
            questions_formset = TrainingQuestionFormSet(data=request.POST, queryset=training.training_questions.all())

            if questions_formset.is_valid():
                questions_formset.save()

                training.accept(reviewer=request.user)

                messages.success(request, 'The training was approved.')
                notification.process_training_complete(request, training)
                return redirect('training_list', status='review')

            training_review_form = forms.TrainingReviewForm()

        elif 'accept_all' in request.POST:

            # populate all answer fields with True
            data_copy = request.POST.copy()
            answer_fields = [key for key, val in data_copy.items() if "answer" in key]

            for field in answer_fields:
                data_copy[field] = 'True'

            questions_formset = TrainingQuestionFormSet(data=data_copy, queryset=training.training_questions.all())

            if questions_formset.is_valid():
                questions_formset.save()

                training.accept(reviewer=request.user)

                messages.success(request, 'The training was approved.')
                notification.process_training_complete(request, training)
                return redirect('training_list', status='review')

            training_review_form = forms.TrainingReviewForm()

        elif 'reject' in request.POST:
            training_review_form = forms.TrainingReviewForm(data=request.POST)

            if training_review_form.is_valid():
                training.reject(
                    reviewer=request.user, reviewer_comments=training_review_form.cleaned_data['reviewer_comments']
                )

                messages.success(request, 'The training was not approved.')
                notification.process_training_complete(request, training)
                return redirect('training_list', status='review')

            questions_formset = TrainingQuestionFormSet(queryset=training.training_questions.all())
    else:
        questions_formset = TrainingQuestionFormSet(queryset=training.training_questions.all())
        training_review_form = forms.TrainingReviewForm()

    training_info_from_pdf = services.get_info_from_certificate_pdf(training)

    return render(
        request,
        'console/training_process.html',
        {
            'training': training,
            'questions_formset': questions_formset,
            'training_review_form': training_review_form,
            'parsed_training_pdf': training_info_from_pdf,
        },
    )


@login_required
@user_passes_test(is_admin, redirect_field_name='project_home')
def training_detail(request, pk):
    training = get_object_or_404(Training.objects.prefetch_related('training_type'), pk=pk)

    return render(request, 'console/training_detail.html', {'training': training})


@permission_required('notification.change_news', raise_exception=True)
def news_console(request):
    """
    List of news items
    """
    news_items = News.objects.all().order_by('-publish_datetime')
    news_items = paginate(request, news_items, 50)
    return render(request, 'console/news_console.html',
                  {'news_items': news_items, 'news_nav': True})


@permission_required('notification.change_news', raise_exception=True)
def news_add(request):
    if request.method == 'POST':
        form = forms.NewsForm(data=request.POST)
        if form.is_valid():
            form.save()
            messages.success(request, 'The news item has been added')
            return set_saved_fields_cookie(form, request.path,
                                           redirect('news_console'))
    else:
        form = forms.NewsForm()

    return render(request, 'console/news_add.html', {'form': form,
                                                     'news_nav': True})


@permission_required('notification.change_news', raise_exception=True)
def news_search(request):
    """
    Filtered list of news items
    """

    if request.method == 'POST':
        search = request.POST['search']
        news_items = News.objects.filter(title__icontains=search).order_by('-publish_datetime')

        return render(request, 'console/news_list.html', {'news_items': news_items})

    raise Http404()


@permission_required('notification.change_news', raise_exception=True)
def news_edit(request, news_id):
    try:
        news = News.objects.get(id=news_id)
    except News.DoesNotExist:
        raise Http404()
    saved = False
    if request.method == 'POST':
        if 'update' in request.POST:
            form = forms.NewsForm(data=request.POST, instance=news)
            if form.is_valid():
                saved = True
                form.save()
                messages.success(request, 'The news item has been updated')
        elif 'delete' in request.POST:
            news.delete()
            messages.success(request, 'The news item has been deleted')
            return redirect('news_console')
    else:
        form = forms.NewsForm(instance=news)

    response = render(request, 'console/news_edit.html', {'news': news,
                                                          'form': form, 'news_nav': True})
    if saved:
        set_saved_fields_cookie(form, request.path, response)
    return response


@permission_required('project.can_edit_featured_content', raise_exception=True)
def featured_content(request):
    """
    List of news items
    """

    if 'add' in request.POST:
        featured = PublishedProject.objects.filter(featured__isnull=False)
        mx = max(featured.values_list('featured', flat=True), default=1)
        project = PublishedProject.objects.filter(id=request.POST['id']).update(featured=mx + 1)
    elif 'remove' in request.POST:
        project = PublishedProject.objects.filter(id=request.POST['id']).update(featured=None)
    elif 'up' in request.POST:
        # Get project to be moved
        idx = int(request.POST['up'])
        move = PublishedProject.objects.get(featured=idx)

        # Sets featured to 0 (avoid constraint violation)
        move.featured = 0
        move.save()

        # Swap positions
        PublishedProject.objects.filter(featured=idx - 1).update(featured=idx)
        move.featured = idx - 1
        move.save()
    elif 'down' in request.POST:
        # Get project to be moved
        idx = int(request.POST['down'])
        move = PublishedProject.objects.get(featured=idx)

        # Sets featured to 0 (avoid constraint violation)
        move.featured = 0
        move.save()

        # Swap positions
        PublishedProject.objects.filter(featured=idx + 1).update(featured=idx)
        move.featured = idx + 1
        move.save()

    featured_content = PublishedProject.objects.select_related('resource_type').filter(
        featured__isnull=False
    ).order_by('featured')

    return render(request, 'console/featured_content.html',
                  {'featured_content': featured_content, 'featured_content_nav': True})


@permission_required('project.can_edit_featured_content', raise_exception=True)
def add_featured(request):
    """
    List of news items
    """
    title, valid_search, projects = '', False, None
    # If we get a form submission, redirect to generate the querystring
    # in the url
    if 'title' in request.GET:
        form = forms.FeaturedForm(request.GET)
        if form.is_valid():
            title = form.cleaned_data['title']
            valid_search = True

        # Word boundary for different database engines
        wb = r'\b'
        if 'postgresql' in settings.DATABASES['default']['ENGINE']:
            wb = r'\y'

        projects = PublishedProject.objects.filter(
            title__iregex=r'{0}{1}{0}'.format(wb, title),
            featured__isnull=True
        )
    else:
        form = forms.FeaturedForm()

    return render(request, 'console/add_featured.html', {'title': title,
                                                         'projects': projects,
                                                         'form': form,
                                                         'valid_search': valid_search,
                                                         'featured_content_nav': True})


@permission_required('project.can_view_project_guidelines', raise_exception=True)
def guidelines_review(request):
    """
    Guidelines for reviewers.
    """
    return render(request, 'console/guidelines_review.html',
                  {'guidelines_review_nav': True})


@permission_required('project.can_view_stats', raise_exception=True)
def editorial_stats(request):
    """
    Editorial stats for reviewers.
    """
    # We only want the non-legacy projects since they contain the required
    # dates (editor assignment, submission date, etc.)
    projects = PublishedProject.objects.filter(is_legacy=False)
    years = [i.publish_datetime.year for i in projects]
    stats = OrderedDict()

    # Number published
    for y in sorted(set(years)):
        stats[y] = [years.count(y)]

    # Submission to editor assigned
    sub_ed = projects.annotate(tm=Cast(F('editor_assignment_datetime') - F('submission_datetime'),
                               DurationField())).values_list('tm', flat=True)

    for y in stats:
        y_durations = sub_ed.filter(publish_datetime__year=y)
        days = [d.days for d in y_durations if d.days >= 0]
        try:
            stats[y].append(median(days))
        except StatisticsError:
            stats[y].append(None)

    # Submission to publication
    sub_pub = projects.annotate(tm=Cast(F('publish_datetime') - F('submission_datetime'),
                                DurationField())).values_list('tm', flat=True)

    for y in stats:
        y_durations = sub_pub.filter(publish_datetime__year=y)
        days = [d.days for d in y_durations if d.days >= 0]
        try:
            stats[y].append(median(days))
        except StatisticsError:
            stats[y].append(None)

    return render(request, 'console/editorial_stats.html', {'stats_nav': True,
                  'submenu': 'editorial', 'stats': stats})


@permission_required('project.can_view_stats', raise_exception=True)
def credentialing_stats(request):
    """
    Credentialing metrics.
    """
    apps = CredentialApplication.objects.all()
    years = [a.application_datetime.year for a in apps]
    stats = OrderedDict()

    # Application count by year
    for y in sorted(set(years)):
        stats[y] = {}
        stats[y]['count'] = years.count(y)

    # Number processed (accepted or rejected) and proportion approved
    for y in stats:
        # accepted = 2. rejected = 1.
        acc_and_rej = apps.filter(application_datetime__year=y)
        a = acc_and_rej.filter(status=2).count()
        r = acc_and_rej.filter(status=1).count()
        stats[y]['processed'] = a + r
        stats[y]['approved'] = round((100 * a) / (a + r))

    # Time taken to contact the reference
    time_to_ref = apps.annotate(tm=Cast(F('reference_contact_datetime')
                                - F('application_datetime'),
                                DurationField())).values_list('tm', flat=True)
    for y in stats:
        durations = time_to_ref.filter(application_datetime__year=y)
        try:
            days = [d.days for d in durations if d and d.days >= 0]
            stats[y]['time_to_ref'] = median(days)
        except (AttributeError, StatisticsError):
            stats[y]['time_to_ref'] = None

    # Time taken for the reference to respond
    time_to_reply = apps.annotate(tm=Cast(F('reference_response_datetime')
                                  - F('reference_contact_datetime'),
                                  DurationField())).values_list('tm', flat=True)
    for y in stats:
        durations = time_to_reply.filter(application_datetime__year=y)
        try:
            days = [d.days for d in durations if d and d.days >= 0]
            stats[y]['time_to_reply'] = median(days)
        except (AttributeError, StatisticsError):
            stats[y]['time_to_reply'] = None

    # Time taken to process the application
    time_to_decision = apps.annotate(tm=Cast(F('decision_datetime')
                                     - F('application_datetime'),
                                     DurationField())).values_list('tm', flat=True)
    for y in stats:
        durations = time_to_decision.filter(application_datetime__year=y)
        try:
            days = [d.days for d in durations if d and d.days >= 0]
            stats[y]['time_to_decision'] = median(days)
        except (AttributeError, StatisticsError):
            stats[y]['time_to_decision'] = None

    return render(request, 'console/credentialing_stats.html',
                  {'stats_nav': True, 'submenu': 'credential',
                   'stats': stats})


@permission_required('project.can_view_stats', raise_exception=True)
def submission_stats(request):
    stats = OrderedDict()
    todays_date = datetime.today()
    all_projects = [PublishedProject.objects.filter(is_legacy=False), ActiveProject.objects.all(),
                    ArchivedProject.objects.all()]
    cur_year = todays_date.year
    cur_month = todays_date.month

    # Get last 18 months and initialize all counts to zero
    for i in range(0, 18):
        if cur_year not in stats:
            stats[cur_year] = OrderedDict()
        month = datetime(cur_year, cur_month, 1).strftime("%B")
        stats[cur_year][month] = [0, 0, 0, 0]
        cur_month -= 1
        if cur_month == 0:
            cur_month = 12
            cur_year -= 1

    # Get all active and published projects and store their milestone datetimes
    for project_set in all_projects:

        # Get times when projects were created
        for project in project_set:
            create_yr = project.creation_datetime.year
            create_mo = project.creation_datetime.strftime("%B")
            if create_yr in stats and create_mo in stats[create_yr]:
                stats[create_yr][create_mo][0] += 1

            # Get times when projects were submitted and count unique submissions vs. resubmissions
            edit_logs = project.edit_log_history()
            for log in edit_logs:
                sub_date_yr = log.submission_datetime.year
                sub_date_mo = log.submission_datetime.strftime("%B")
                if sub_date_yr in stats and sub_date_mo in stats[sub_date_yr]:
                    if log.is_resubmission:
                        stats[sub_date_yr][sub_date_mo][2] += 1
                    else:
                        stats[sub_date_yr][sub_date_mo][1] += 1

            # Get times when projects were published, if applicable
            try:
                pub_yr = project.publish_datetime.year
                pub_mo = project.publish_datetime.strftime("%B")
                if pub_yr in stats and pub_mo in stats[pub_yr]:
                    stats[pub_yr][pub_mo][3] += 1
            except AttributeError:
                pass

    return render(request, 'console/submission_stats.html',
                  {'stats_nav': True, 'submenu': 'submission', 'stats': stats})


@permission_required('project.can_view_access_logs', raise_exception=True)
def download_credentialed_users(request):
    """
    CSV create and download for database access.
    """
    # Create the HttpResponse object with the appropriate CSV header.
    project_access = DUASignature.objects.filter(project__access_policy=AccessPolicy.CREDENTIALED)
    added = []
    dua_info_csv = [[
        'First name',
        'Last name',
        'E-mail',
        'Institution',
        'Country',
        'MIMIC approval date',
        'eICU approval date',
        'General research area for which the data will be used'
    ]]
    for person in project_access:
        application = person.user.credential_applications.last()
        mimic_signature_date = eicu_signature_date = None
        if 'mimic' in person.project.slug:
            mimic_signature_date = person.sign_datetime
        elif 'eicu' in person.project.slug:
            eicu_signature_date = person.sign_datetime
        if person.user.id in added:
            for indx, item in enumerate(dua_info_csv):
                if item[2] == person.user.email and item[5] == None:
                    dua_info_csv[indx][5] = mimic_signature_date
                elif item[2] == person.user.email and item[6] == None:
                    dua_info_csv[indx][6] = eicu_signature_date
        else:
            if application:
                dua_info_csv.append([person.user.profile.first_names,
                                     person.user.profile.last_name, person.user.email,
                                     application.organization_name, application.country,
                                     mimic_signature_date, eicu_signature_date,
                                     application.research_summary])
                added.append(person.user.id)
            else:
                legacy = LegacyCredential.objects.filter(migrated_user_id=person.user.id)
                if legacy:
                    legacy = legacy.get()
                    dua_info_csv.append([person.user.profile.first_names,
                                         person.user.profile.last_name, person.user.email,
                                         'Legacy User', legacy.country,
                                         legacy.mimic_approval_date, legacy.eicu_approval_date,
                                         legacy.info])
                    added.append(person.user.id)
                else:
                    LOGGER.info("Failed locating information of user {}".format(
                        person.user.id))

    response = HttpResponse(content_type='text/csv')
    response['Content-Disposition'] = 'attachment; filename="credentialed_users.csv"'
    writer = csv.writer(response)
    for item in dua_info_csv:
        writer.writerow(item)

    return response


@permission_required('project.can_view_access_logs', raise_exception=True)
def project_access_manage(request, pid):
    projects = PublishedProject.objects.prefetch_related('duasignature_set__user__profile')
    c_project = get_object_or_404(projects, id=pid, access_policy=AccessPolicy.CREDENTIALED)

    return render(request, 'console/project_access_manage.html', {
        'c_project': c_project, 'project_members': c_project.duasignature_set.all(),
        'project_access_logs_nav': True})


@permission_required('project.can_view_access_logs', raise_exception=True)
def project_access_requests_list(request):
    projects = PublishedProject.objects.filter(access_policy=AccessPolicy.CONTRIBUTOR_REVIEW).annotate(
        access_requests_count=Count('data_access_requests')
    ).order_by('-title')

    q = request.GET.get('q')
    if q:
        projects = projects.filter(title__icontains=q)

    projects = paginate(request, projects, 50)

    return render(request, 'console/project_access_requests_list.html', {
        'access_requests_nav': True, 'projects': projects
    })


@permission_required('project.can_view_access_logs', raise_exception=True)
def project_access_requests_detail(request, pk):
    project = get_object_or_404(PublishedProject, access_policy=AccessPolicy.CONTRIBUTOR_REVIEW, pk=pk)
    access_requests = DataAccessRequest.objects.filter(project=project)

    q = request.GET.get('q')
    if q:
        access_requests = access_requests.filter(requester__username__icontains=q)

    access_requests = access_requests.order_by('-request_datetime')
    access_requests = paginate(request, access_requests, 50)

    return render(request, 'console/project_access_requests_detail.html', {
        'access_requests_nav': True, 'project': project, 'access_requests': access_requests
    })


@permission_required('project.can_view_access_logs', raise_exception=True)
def access_request(request, pk):
    access_request = get_object_or_404(DataAccessRequest, pk=pk)

    return render(request, 'console/access_request.html', {'access_request': access_request})


@permission_required('project.can_view_access_logs', raise_exception=True)
def project_access_logs(request):
    c_projects = PublishedProject.objects.annotate(
        log_count=Count('logs', filter=Q(logs__category=LogCategory.ACCESS)))

    access_policy = request.GET.get('accessPolicy')
    if access_policy:
        c_projects = c_projects.filter(access_policy=access_policy)

    q = request.GET.get('q')
    if q is not None:
        c_projects = c_projects.filter(title__icontains=q)

    c_projects = paginate(request, c_projects, 50)

    return render(request, 'console/project_access_logs.html', {
        'c_projects': c_projects, 'project_access_logs_nav': True,
    })


@permission_required('project.can_view_access_logs', raise_exception=True)
def project_access_logs_detail(request, pid):
    c_project = get_object_or_404(PublishedProject, id=pid)
    logs = (
        c_project.logs.filter(category=LogCategory.ACCESS)
        .order_by("-creation_datetime")
        .select_related("user__profile")
        .annotate(duration=F("last_access_datetime") - F("creation_datetime"))
    )

    user = request.GET.get('user')
    if user:
        logs = logs.filter(user=user)

    start_date = request.GET.get('startDate')
    end_date = request.GET.get('endDate')
    if start_date and end_date:
        logs = logs.filter(creation_datetime__gte=start_date, creation_datetime__lte=end_date)

    logs = paginate(request, logs, 50)

    user_filter_form = UserFilterForm()

    return render(request, 'console/project_access_logs_detail.html', {
        'c_project': c_project, 'logs': logs,
        'project_access_logs_nav': True, 'user_filter_form': user_filter_form
    })


@permission_required('project.can_view_access_logs', raise_exception=True)
def download_project_accesses(request, pk):
    headers = ['User', 'Email address', 'First access', 'Last access', 'Duration', 'Count']

    data = (
        AccessLog.objects.filter(
            content_type=ContentType.objects.get_for_model(PublishedProject), object_id=pk
        )
        .select_related("user__profile")
        .annotate(duration=F("last_access_datetime") - F("creation_datetime"))
    )

    response = HttpResponse(content_type='text/csv')
    response['Content-Disposition'] = f'attachment; filename="project_{pk}_accesses.csv"'

    writer = csv.writer(response)
    writer.writerow(headers)

    for row in data:
        writer.writerow([
            row.user.get_full_name(),
            row.user.email,
            row.creation_datetime.strftime('%m/%d/%Y, %I:%M:%S %p'),
            row.last_access_datetime.strftime('%m/%d/%Y, %I:%M:%S %p'),
            str(row.duration).split('.')[0],
            row.count
        ])

    return response


@permission_required('project.can_view_access_logs', raise_exception=True)
def user_access_logs(request):
    users = (
        User.objects.filter(is_active=True)
        .select_related("profile")
        .annotate(logs_count=Count("logs", filter=Q(logs__category=LogCategory.ACCESS)))
    )

    q = request.GET.get('q')
    if q:
        for query in q.split('+'):
            users = users.filter(
                Q(username__icontains=query)
                | Q(profile__first_names__icontains=query)
                | Q(profile__last_name__icontains=query)
            )

    users = paginate(request, users, 50)

    return render(request, 'console/user_access_logs.html', {
        'users': users, 'user_access_logs_nav': True,
    })


@permission_required('project.can_view_access_logs', raise_exception=True)
def user_access_logs_detail(request, pid):
    user = get_object_or_404(User, id=pid, is_active=True)
    logs = (
        user.logs.filter(category=LogCategory.ACCESS)
        .order_by("-creation_datetime")
        .prefetch_related("project")
        .annotate(duration=F("last_access_datetime") - F("creation_datetime"))
    )

    project = request.GET.get('project')
    if project:
        logs = logs.filter(object_id=project, content_type=ContentType.objects.get_for_model(PublishedProject))

    start_date = request.GET.get('startDate')
    end_date = request.GET.get('endDate')
    if start_date and end_date:
        logs = logs.filter(creation_datetime__gte=start_date, creation_datetime__lte=end_date)

    logs = paginate(request, logs, 50)

    project_filter_form = ProjectFilterForm()

    return render(request, 'console/user_access_logs_detail.html', {
        'user': user, 'logs': logs, 'user_access_logs_nav': True,
        'project_filter_form': project_filter_form
    })


@permission_required('project.can_view_access_logs', raise_exception=True)
def download_user_accesses(request, pk):
    headers = ['Project name', 'First access', 'Last access', 'Duration', 'Count']

    data = (
        AccessLog.objects.filter(user=pk).select_related('user__profile')
        .annotate(duration=F('last_access_datetime') - F('creation_datetime'))
    )

    response = HttpResponse(content_type='text/csv')
    response['Content-Disposition'] = f'attachment; filename="user_{pk}_logs.csv"'

    writer = csv.writer(response)
    writer.writerow(headers)

    for row in data:
        writer.writerow([
            row.project,
            row.creation_datetime.strftime('%m/%d/%Y, %I:%M:%S %p'),
            row.last_access_datetime.strftime('%m/%d/%Y, %I:%M:%S %p'),
            str(row.duration).split('.')[0],
            row.count
        ])

    return response


@permission_required('project.can_view_access_logs', raise_exception=True)
def gcp_signed_urls_logs(request):
    projects = ActiveProject.objects.annotate(
        log_count=Count('logs', filter=Q(logs__category=LogCategory.GCP)))

    q = request.GET.get('q')
    if q:
        projects = projects.filter(title__icontains=q)

    projects = paginate(request, projects, 50)

    return render(request, 'console/gcp_logs.html', {
        'projects': projects, 'gcp_logs_nav': True,
    })


@permission_required('project.can_view_access_logs', raise_exception=True)
def gcp_signed_urls_logs_detail(request, pk):
    project = get_object_or_404(ActiveProject, pk=pk)
    logs = project.logs.order_by('-creation_datetime').prefetch_related('project').annotate(
        duration=F('last_access_datetime') - F('creation_datetime'))

    logs = paginate(request, logs, 50)

    return render(request, 'console/gcp_logs_detail.html', {
        'project': project, 'logs': logs,
        'gcp_logs_nav': True,
    })


@permission_required('project.can_view_access_logs', raise_exception=True)
def download_signed_urls_logs(request, pk):
    headers = ['User', 'Email address', 'First access', 'Last access', 'Duration', 'Data', 'Count']

    data = GCPLog.objects.filter(
        content_type=ContentType.objects.get_for_model(ActiveProject),
        object_id=pk
    ).select_related('user__profile').annotate(
        duration=F('last_access_datetime') - F('creation_datetime')
    )

    response = HttpResponse(content_type='text/csv')
    response['Content-Disposition'] = f'attachment; filename="project_{pk}_signed_urls.csv"'

    writer = csv.writer(response)
    writer.writerow(headers)

    for row in data:
        writer.writerow([
            row.user.get_full_name(),
            row.user.email,
            row.creation_datetime.strftime('%m/%d/%Y, %I:%M:%S %p'),
            row.last_access_datetime.strftime('%m/%d/%Y, %I:%M:%S %p'),
            str(row.duration).split('.')[0],
            row.data,
            row.count
        ])

    return response


class UserAutocomplete(autocomplete.Select2QuerySetView):
    def get_queryset(self):
        """
        Get all active users with usernames that match the request string,
        excluding the user who is doing the search.
        """
        qs = User.objects.filter(is_active=True)

        if self.q:
            for query in self.q.split('+'):
                qs = qs.filter(
                    Q(username__icontains=query)
                    | Q(profile__first_names__icontains=query)
                    | Q(profile__last_name__icontains=query)
                )

        return qs


class ProjectAutocomplete(autocomplete.Select2QuerySetView):
    def get_queryset(self):
        """
        Get all active users with usernames that match the request string,
        excluding the user who is doing the search.
        """
        qs = PublishedProject.objects.all()

        if self.q:
            qs = qs.filter(title__icontains=self.q)

        return qs


@permission_required('user.change_credentialapplication', raise_exception=True)
def known_references(request):
    """
    List all known references witht he option of removing the contact date
    """
    user = request.user

    if 'remove_known_ref' in request.POST and \
       request.POST['remove_known_ref'].isdigit():
        try:
            application = CredentialApplication.objects.get(
                id=request.POST['remove_known_ref'])
            application.remove_contact_reference()
            LOGGER.info('User {0} removed reference contacted for application \
                {1}'.format(user, application.id))
            messages.success(request, 'The reference contacted has been removed.')
        except CredentialApplication.DoesNotExist:
            pass

    all_known_ref = CredentialApplication.objects.select_related('user__profile').filter(
        reference_contact_datetime__isnull=False).order_by(
        '-reference_contact_datetime')

    all_known_ref = paginate(request, all_known_ref, 50)

    return render(request, 'console/known_references.html', {
        'all_known_ref': all_known_ref, 'known_ref_nav': True})


@permission_required('physionet.change_staticpage', raise_exception=True)
def static_pages(request):
    pages = StaticPage.objects.all()
    return render(request, 'console/static_pages.html', {'pages': pages, 'static_pages_nav': True})


@permission_required('physionet.change_staticpage', raise_exception=True)
def static_page_sections(request, page_pk):
    static_page = get_object_or_404(StaticPage, pk=page_pk)
    if request.method == 'POST':
        section_form = forms.SectionForm(data=request.POST, static_page=static_page)
        if section_form.is_valid():
            section_form.save()

        up = request.POST.get('up')
        if up is not None:
            section = get_object_or_404(Section, pk=up)
            section.move_up()

        down = request.POST.get('down')
        if down is not None:
            section = get_object_or_404(Section, pk=down)
            section.move_down()

    section_form = forms.SectionForm(static_page=static_page)

    sections = Section.objects.filter(static_page=static_page)

    return render(
        request,
        'console/static_page_sections.html',
        {'sections': sections, 'page': static_page, 'section_form': section_form, 'static_pages_nav': True},
    )


@permission_required('physionet.change_staticpage', raise_exception=True)
def static_page_sections_delete(request, page_pk, section_pk):
    static_page = get_object_or_404(StaticPage, pk=page_pk)
    if request.method == 'POST':
        section = get_object_or_404(Section, static_page=static_page, pk=section_pk)
        section.delete()
        Section.objects.filter(static_page=static_page, order__gt=section.order).update(order=F('order') - 1)

    return redirect('static_page_sections', page_pk=static_page.pk)


@permission_required('physionet.change_staticpage', raise_exception=True)
def static_page_sections_edit(request, page_pk, section_pk):
    static_page = get_object_or_404(StaticPage, pk=page_pk)
    section = get_object_or_404(Section, static_page=static_page, pk=section_pk)
    if request.method == 'POST':
        section_form = forms.SectionForm(instance=section, data=request.POST, static_page=static_page)
        if section_form.is_valid():
            section_form.save()
            return redirect('static_page_sections', page_pk=static_page.pk)
    else:
        section_form = forms.SectionForm(instance=section, static_page=static_page)

    return render(
        request,
        'console/static_page_sections_edit.html',
        {'section_form': section_form, 'static_pages_nav': True, 'page': static_page, 'section': section},
    )


@permission_required('project.add_license', raise_exception=True)
def license_list(request):
    if request.method == 'POST':
        license_form = forms.LicenseForm(data=request.POST)
        if license_form.is_valid():
            license_form.save()
            license_form = forms.LicenseForm()
            messages.success(request, "The license has been created.")
        else:
            messages.error(request, "Invalid submission. Check errors below.")
    else:
        license_form = forms.LicenseForm()

    licenses = License.objects.prefetch_related('project_types').order_by('access_policy', 'name', '-version')
    licenses = paginate(request, licenses, 20)

    return render(
        request,
        'console/license_list.html',
        {'license_nav': True, 'licenses': licenses, 'license_form': license_form}
    )


@permission_required('project.add_license', raise_exception=True)
def license_detail(request, pk):
    license = get_object_or_404(License, pk=pk)

    if request.method == 'POST':
        license_form = forms.LicenseForm(data=request.POST, instance=license)
        if license_form.is_valid():
            license_form.save()
            messages.success(request, "The license has been updated.")
        else:
            messages.error(request, "Invalid submission. Check errors below.")

    else:
        license_form = forms.LicenseForm(instance=license)

    return render(
        request,
        'console/license_detail.html',
        {'license_nav': True, 'license': license, 'license_form': license_form}
    )


@permission_required('project.add_license', raise_exception=True)
def license_delete(request, pk):
    if request.method == 'POST':
        license = get_object_or_404(License, pk=pk)
        license.delete()

    return redirect('license_list')


@permission_required('project.add_license', raise_exception=True)
def license_new_version(request, pk):
    license = get_object_or_404(License, pk=pk)

    if request.method == 'POST':
        license_form = forms.LicenseForm(data=request.POST)
        if license_form.is_valid():
            license_form.save()
            messages.success(request, "The license has been created.")
            return redirect("license_list")
        else:
            messages.error(request, "Invalid submission. Check errors below.")
    else:
        license_data = model_to_dict(license)
        license_data['id'] = None
        license_data['version'] = None
        license_form = forms.LicenseForm(initial=license_data)

    return render(
        request,
        'console/license_new_version.html',
        {'license_nav': True, 'license': license, 'license_form': license_form}
    )


@permission_required('project.add_dua', raise_exception=True)
def dua_list(request):
    if request.method == 'POST':
        dua_form = forms.DUAForm(data=request.POST)
        if dua_form.is_valid():
            dua_form.save()
            dua_form = forms.DUAForm()
            messages.success(request, "The DUA has been created.")
        else:
            messages.error(request, "Invalid submission. Check errors below.")
    else:
        dua_form = forms.DUAForm()

    duas = DUA.objects.order_by('access_policy', 'name')
    duas = paginate(request, duas, 20)

    return render(request, 'console/dua_list.html', {'dua_nav': True, 'duas': duas, 'dua_form': dua_form})


@permission_required('project.add_dua', raise_exception=True)
def dua_detail(request, pk):
    dua = get_object_or_404(DUA, pk=pk)

    if request.method == 'POST':
        dua_form = forms.DUAForm(data=request.POST, instance=dua)
        if dua_form.is_valid():
            dua_form.save()
            messages.success(request, "The dua has been created.")
        else:
            messages.error(request, "Invalid submission. Check errors below.")

    else:
        dua_form = forms.DUAForm(instance=dua)

    return render(request, 'console/dua_detail.html', {'dua_nav': True, 'dua': dua, 'dua_form': dua_form})


@permission_required('project.add_dua', raise_exception=True)
def dua_delete(request, pk):
    if request.method == 'POST':
        dua = get_object_or_404(DUA, pk=pk)
        dua.delete()

    return redirect("dua_list")


@permission_required('project.add_dua', raise_exception=True)
def dua_new_version(request, pk):
    dua = get_object_or_404(DUA, pk=pk)

    if request.method == 'POST':
        dua_form = forms.DUAForm(data=request.POST)
        if dua_form.is_valid():
            dua_form.save()
            messages.success(request, "The DUA has been created.")
            return redirect("dua_list")
        else:
            messages.error(request, "Invalid submission. Check errors below.")
    else:
        dua_data = model_to_dict(dua)
        dua_data['id'] = None
        dua_data['version'] = None
        dua_form = forms.DUAForm(initial=dua_data)

    return render(request, 'console/dua_new_version.html', {'dua_nav': True, 'dua': dua, 'dua_form': dua_form})


@permission_required('project.add_codeofconduct', raise_exception=True)
def code_of_conduct_list(request):
    if request.method == 'POST':
        code_of_conduct_form = forms.CodeOfConductForm(data=request.POST)
        if code_of_conduct_form.is_valid():
            code_of_conduct_form.save()
            code_of_conduct_form = forms.CodeOfConductForm()
            messages.success(request, "The Code of Conduct has been created.")
            return redirect("code_of_conduct_list")
        else:
            messages.error(request, "Invalid submission. Check errors below.")
    else:
        code_of_conduct_form = forms.CodeOfConductForm()
    code_of_conducts = CodeOfConduct.objects.order_by('name', 'version')
    code_of_conducts = paginate(request, code_of_conducts, 20)

    return render(
        request,
        'console/code_of_conduct_list.html',
        {
            'code_of_conduct_nav': True,
            'code_of_conducts': code_of_conducts,
            'code_of_conduct_form': code_of_conduct_form,
        },
    )


@permission_required('project.add_codeofconduct', raise_exception=True)
def code_of_conduct_detail(request, pk):
    code_of_conduct = get_object_or_404(CodeOfConduct, pk=pk)
    if request.method == 'POST':
        code_of_conduct_form = forms.CodeOfConductForm(data=request.POST, instance=code_of_conduct)
        if code_of_conduct_form.is_valid():
            code_of_conduct_form.save()
            messages.success(request, "The Code of Conduct has been updated.")
        else:
            messages.error(request, "Invalid submission. Check errors below.")

    else:
        code_of_conduct_form = forms.CodeOfConductForm(instance=code_of_conduct)

    return render(
        request,
        'console/code_of_conduct_detail.html',
        {
            'code_of_conduct_nav': True,
            'code_of_conduct': code_of_conduct,
            'code_of_conduct_form': code_of_conduct_form,
        },
    )


@permission_required('project.add_codeofconduct', raise_exception=True)
def code_of_conduct_delete(request, pk):
    if request.method == 'POST':
        code_of_conduct = get_object_or_404(CodeOfConduct, pk=pk)
        code_of_conduct.delete()

    return redirect("code_of_conduct_list")


@permission_required('project.add_codeofconduct', raise_exception=True)
def code_of_conduct_new_version(request, pk):
    code_of_conduct = get_object_or_404(CodeOfConduct, pk=pk)
    if request.method == 'POST':
        code_of_conduct_form = forms.CodeOfConductForm(data=request.POST)
        if code_of_conduct_form.is_valid():
            code_of_conduct_form.save()
            messages.success(request, "The Code of Conduct has been created.")
            return redirect("code_of_conduct_list")
        else:
            messages.error(request, "Invalid submission. Check errors below.")
    else:
        code_of_conduct_data = model_to_dict(code_of_conduct)
        code_of_conduct_data['id'] = None
        code_of_conduct_data['version'] = None
        code_of_conduct_form = forms.CodeOfConductForm(initial=code_of_conduct_data)

    return render(
        request,
        'console/code_of_conduct_new_version.html',
        {
            'code_of_conduct_nav': True,
            'code_of_conduct': code_of_conduct,
            'code_of_conduct_form': code_of_conduct_form,
        },
    )


@permission_required('project.add_codeofconduct', raise_exception=True)
def code_of_conduct_activate(request, pk):
    CodeOfConduct.objects.filter(is_active=True).update(is_active=False)

    code_of_conduct = get_object_or_404(CodeOfConduct, pk=pk)
    code_of_conduct.is_active = True
    code_of_conduct.save()

    messages.success(request, f"The {code_of_conduct.name} has been activated.")

    return redirect("code_of_conduct_list")<|MERGE_RESOLUTION|>--- conflicted
+++ resolved
@@ -608,7 +608,6 @@
                 slug = project.get_previous_slug()
             else:
                 slug = publish_form.cleaned_data['slug']
-<<<<<<< HEAD
 
             with transaction.atomic():
                 published_project = project.publish(slug=slug,
@@ -617,10 +616,6 @@
                 environment_group_name = publish_form.cleaned_data.get('environment_group_name')
                 if environment_group_name:
                     DataAccess.objects.create(project=published_project, platform=5, location=environment_group_name)
-=======
-            published_project = project.publish(slug=slug,
-                                                make_zip=int(publish_form.cleaned_data['make_zip']))
->>>>>>> 5c7024ad
 
             notification.publish_notify(request, published_project)
 
