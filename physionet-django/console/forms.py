--- conflicted
+++ resolved
@@ -667,14 +667,9 @@
             'location': """URL for aws-open-data:<br> https://URL<br><br>
                            Bucket name for aws-s3:<br> s3://BUCKET_NAME<br><br>
                            Organizational Google Group managing access for gcp-bucket:<br> EMAIL@ORGANIZATION<br><br>
-<<<<<<< HEAD
                            Organizational Google Group managing access for gcp-bigquery:<br> EMAIL@ORGANIZATION<br><br>
                            Google Group managing access for gcp-research-environment:<br> GROUP[@research-environment-organization]""",
-            }
-=======
-                           Organizational Google Group managing access for gcp-bigquery:<br> EMAIL@ORGANIZATION""",
-        }
->>>>>>> 5c7024ad
+        }
 
     def __init__(self, project, *args, **kwargs):
         super().__init__(*args, **kwargs)
