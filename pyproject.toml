[tool.poetry]
name = "physionet-build"
version = "0.1.0"
description = ""
authors = []

[tool.poetry.dependencies]
python = "^3.7"
bleach = "^3.3.0"
chardet = "^3.0.4"
Django = "^2.2.28"
django-autocomplete-light = "^3.3.4"
django-background-tasks = "=1.2.5"
django-ckeditor = "^5.9.0"
djangorestframework = "^3.11.2"
google-cloud-storage = "^1.41.1"
html2text = "^2018.1.9"
Pillow = "^9.0.1"
python-decouple = "^3.1"
uWSGI = "^2.0.18"
zxcvbn-python = "^4.4.18"
pyOpenSSL = "^19.0.0"
google-api-python-client = "^1.7.9"
psycopg2 = "~2.8.6"
httplib2 = "^0.19.0"
oauthlib = "^3.1.0"
requests-oauthlib = "^1.3.0"
sentry-sdk = "^1.4.3"
python-json-logger = "^2.0.2"
django-storages = { version = "^1.11.1", extras = ["google"] }
"pdfminer.six" = "^20211012"
<<<<<<< HEAD
hdn-research-environment = "1.0.0"
=======
requests = "2.27.1"
>>>>>>> 5c7024ad

[tool.poetry.dev-dependencies]
coverage = "^4.4.2"
django-debug-toolbar = "^3.2.4"
requests = "^2.21.0"
requests-mock = "^1.7.0"
selenium = "^3.141.0"

[build-system]
requires = ["poetry-core>=1.0.0"]
build-backend = "poetry.core.masonry.api"<|MERGE_RESOLUTION|>--- conflicted
+++ resolved
@@ -29,11 +29,8 @@
 python-json-logger = "^2.0.2"
 django-storages = { version = "^1.11.1", extras = ["google"] }
 "pdfminer.six" = "^20211012"
-<<<<<<< HEAD
 hdn-research-environment = "1.0.0"
-=======
 requests = "2.27.1"
->>>>>>> 5c7024ad
 
 [tool.poetry.dev-dependencies]
 coverage = "^4.4.2"
